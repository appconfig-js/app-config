{
  "name": "@lcdev/app-config",
  "description": "Alias for @app-config/main",
<<<<<<< HEAD
  "version": "3.0.0-alpha.4",
=======
  "version": "2.6.1",
>>>>>>> 8289dda2
  "license": "MPL-2.0",
  "author": {
    "name": "Launchcode",
    "email": "admin@lc.dev",
    "url": "https://lc.dev"
  },
  "repository": {
    "type": "git",
    "url": "https://github.com/launchcodedev/app-config.git"
  },
  "main": "dist/index.js",
  "module": "dist/es/index.js",
  "types": "dist/index.d.ts",
  "files": [
    "/dist",
    "!**/*.tsbuildinfo",
    "!**/*.test.*"
  ],
  "bin": {
    "ac": "dist/cli.js",
    "app-config": "dist/cli.js"
  },
  "scripts": {
    "build": "tsc -b",
    "build:es": "tsc -b tsconfig.es.json",
    "clean": "rm -rf dist *.tsbuildinfo",
    "lint": "eslint src",
    "fix": "eslint --fix src",
    "test": "jest",
    "prepublishOnly": "yarn clean && yarn build && yarn build:es"
  },
  "dependencies": {
<<<<<<< HEAD
    "@app-config/cli": "^3.0.0-alpha.4",
    "@app-config/main": "^3.0.0-alpha.4"
=======
    "@app-config/cli": "^2.6.1",
    "@app-config/main": "^2.6.1"
>>>>>>> 8289dda2
  },
  "devDependencies": {},
  "prettier": "@lcdev/prettier",
  "jest": {
    "preset": "@lcdev/jest"
  }
}<|MERGE_RESOLUTION|>--- conflicted
+++ resolved
@@ -1,11 +1,7 @@
 {
   "name": "@lcdev/app-config",
   "description": "Alias for @app-config/main",
-<<<<<<< HEAD
   "version": "3.0.0-alpha.4",
-=======
-  "version": "2.6.1",
->>>>>>> 8289dda2
   "license": "MPL-2.0",
   "author": {
     "name": "Launchcode",
@@ -38,13 +34,8 @@
     "prepublishOnly": "yarn clean && yarn build && yarn build:es"
   },
   "dependencies": {
-<<<<<<< HEAD
     "@app-config/cli": "^3.0.0-alpha.4",
     "@app-config/main": "^3.0.0-alpha.4"
-=======
-    "@app-config/cli": "^2.6.1",
-    "@app-config/main": "^2.6.1"
->>>>>>> 8289dda2
   },
   "devDependencies": {},
   "prettier": "@lcdev/prettier",
