import { mkdirp } from 'fs-extra';
import { FileType } from './config-source';
import { loadMetaConfig } from './meta';
import { withTempFiles } from './test-util';

describe('meta file loading', () => {
  it('gracefully fails when meta file is missing', async () => {
    const meta = await loadMetaConfig();

    expect(meta.value).toEqual({});
    expect(meta.filePath).toBeUndefined();
    expect(meta.fileType).toBeUndefined();
  });

  it('loads a simple meta file', async () => {
    await withTempFiles(
      {
        '.app-config.meta.yml': `
          foo: bar
        `,
      },
      async (inDir) => {
        const meta = await loadMetaConfig({ directory: inDir('.') });

        expect(meta.value).toEqual({ foo: 'bar' });
        expect(meta.filePath).toBe(inDir('.app-config.meta.yml'));
        expect(meta.fileType).toBe(FileType.YAML);
      },
    );
  });

<<<<<<< HEAD
  it('uses $extends in a meta file', async () => {
    await withTempFiles(
      {
        '.app-config.meta.yml': `
          foo: qux
          $extends: ./other-file.yml
        `,
        'other-file.yml': `
          foo: bar
          bar: baz
        `,
      },
      async (inDir) => {
        const meta = await loadMetaConfig({ directory: inDir('.') });

        expect(meta.value).toEqual({ foo: 'qux', bar: 'baz' });
=======
  it('loads a meta file from the workspace root', async () => {
    await withTempFiles(
      {
        '.app-config.meta.yml': `
          foo: bar
        `,
      },
      async (inDir) => {
        await mkdirp(inDir('.git'));
        await mkdirp(inDir('nested-folder/a/b/c'));

        const meta = await loadMetaConfig({ directory: inDir('nested-folder/a/b/c') });

        expect(meta.value).toEqual({ foo: 'bar' });
        expect(meta.filePath).toBe(inDir('.app-config.meta.yml'));
        expect(meta.fileType).toBe(FileType.YAML);
      },
    );
  });

  it('loads a meta file from a custom workspace root', async () => {
    await withTempFiles(
      {
        '.app-config.meta.yml': `
          foo: bar
        `,
      },
      async (inDir) => {
        await mkdirp(inDir('.svn'));
        await mkdirp(inDir('nested-folder/a/b/c'));

        const meta = await loadMetaConfig({
          lookForWorkspace: '.svn',
          directory: inDir('nested-folder/a/b/c'),
        });

        expect(meta.value).toEqual({ foo: 'bar' });
>>>>>>> 5ae32b28
        expect(meta.filePath).toBe(inDir('.app-config.meta.yml'));
        expect(meta.fileType).toBe(FileType.YAML);
      },
    );
  });

<<<<<<< HEAD
  it('uses $override in a meta file', async () => {
    await withTempFiles(
      {
        '.app-config.meta.yml': `
          foo: qux
          $override: ./other-file.yml
        `,
        'other-file.yml': `
          foo: bar
          bar: baz
        `,
      },
      async (inDir) => {
        const meta = await loadMetaConfig({ directory: inDir('.') });

        expect(meta.value).toEqual({ foo: 'bar', bar: 'baz' });
        expect(meta.filePath).toBe(inDir('.app-config.meta.yml'));
=======
  it('ignores meta file in workspace root when passed lookForWorkspace=false', async () => {
    await withTempFiles(
      {
        '.app-config.meta.yml': `
          foo: bar
        `,
      },
      async (inDir) => {
        await mkdirp(inDir('.git'));
        await mkdirp(inDir('nested-folder/a/b/c'));

        const meta = await loadMetaConfig({
          lookForWorkspace: false,
          directory: inDir('nested-folder/a/b/c'),
        });

        expect(meta.value).toEqual({});
        expect(meta.filePath).toBeUndefined();
        expect(meta.fileType).toBeUndefined();
      },
    );
  });

  it('loads a meta file from a nested folder in a workspace', async () => {
    await withTempFiles(
      {
        '.app-config.meta.yml': `
          foo: baz
        `,
        'a/b/c/.app-config.meta.yml': `
          foo: bar
        `,
      },
      async (inDir) => {
        await mkdirp(inDir('.git'));

        const meta = await loadMetaConfig({ directory: inDir('a/b/c') });

        expect(meta.value).toEqual({ foo: 'bar' });
        expect(meta.filePath).toBe(inDir('a/b/c/.app-config.meta.yml'));
>>>>>>> 5ae32b28
        expect(meta.fileType).toBe(FileType.YAML);
      },
    );
  });
});<|MERGE_RESOLUTION|>--- conflicted
+++ resolved
@@ -29,24 +29,6 @@
     );
   });
 
-<<<<<<< HEAD
-  it('uses $extends in a meta file', async () => {
-    await withTempFiles(
-      {
-        '.app-config.meta.yml': `
-          foo: qux
-          $extends: ./other-file.yml
-        `,
-        'other-file.yml': `
-          foo: bar
-          bar: baz
-        `,
-      },
-      async (inDir) => {
-        const meta = await loadMetaConfig({ directory: inDir('.') });
-
-        expect(meta.value).toEqual({ foo: 'qux', bar: 'baz' });
-=======
   it('loads a meta file from the workspace root', async () => {
     await withTempFiles(
       {
@@ -84,14 +66,34 @@
         });
 
         expect(meta.value).toEqual({ foo: 'bar' });
->>>>>>> 5ae32b28
         expect(meta.filePath).toBe(inDir('.app-config.meta.yml'));
         expect(meta.fileType).toBe(FileType.YAML);
       },
     );
   });
 
-<<<<<<< HEAD
+  it('uses $extends in a meta file', async () => {
+    await withTempFiles(
+      {
+        '.app-config.meta.yml': `
+          foo: qux
+          $extends: ./other-file.yml
+        `,
+        'other-file.yml': `
+          foo: bar
+          bar: baz
+        `,
+      },
+      async (inDir) => {
+        const meta = await loadMetaConfig({ directory: inDir('.') });
+
+        expect(meta.value).toEqual({ foo: 'qux', bar: 'baz' });
+        expect(meta.filePath).toBe(inDir('.app-config.meta.yml'));
+        expect(meta.fileType).toBe(FileType.YAML);
+      },
+    );
+  });
+
   it('uses $override in a meta file', async () => {
     await withTempFiles(
       {
@@ -109,7 +111,11 @@
 
         expect(meta.value).toEqual({ foo: 'bar', bar: 'baz' });
         expect(meta.filePath).toBe(inDir('.app-config.meta.yml'));
-=======
+        expect(meta.fileType).toBe(FileType.YAML);
+      },
+    );
+  });
+
   it('ignores meta file in workspace root when passed lookForWorkspace=false', async () => {
     await withTempFiles(
       {
@@ -150,7 +156,6 @@
 
         expect(meta.value).toEqual({ foo: 'bar' });
         expect(meta.filePath).toBe(inDir('a/b/c/.app-config.meta.yml'));
->>>>>>> 5ae32b28
         expect(meta.fileType).toBe(FileType.YAML);
       },
     );
