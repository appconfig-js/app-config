import execa from 'execa';
import { join } from 'path';
import { withTempFiles } from './test-util';

const run = async (argv: string[], options?: execa.Options) =>
  execa('node', [join(__dirname, '..', './dist/cli.js'), ...argv], {
    stdout: 'pipe',
    stderr: 'ignore',
    stdin: 'ignore',
    ...options,
  });

describe('vars', () => {
  it('fails with no app-config', async () => {
    await expect(run(['vars', '-q'])).rejects.toThrow();
  });

  it('prints simple app-config file', async () => {
    const APP_CONFIG = JSON.stringify({ foo: true });
    const { stdout } = await run(['vars', '-q'], { env: { APP_CONFIG } });

    expect(stdout).toMatchSnapshot();
  });

  it('uses provided environment variable prefix', async () => {
    const APP_CONFIG = JSON.stringify({ foo: true });
    const { stdout } = await run(['vars', '-q', '--prefix', 'MY_CONFIG'], { env: { APP_CONFIG } });

    expect(stdout).toMatchSnapshot();
  });

  it('prints only nonSecrets without --secrets option', async () => {
    await withTempFiles(
      {
        '.app-config.yml': `
          non-secret: true
        `,
        '.app-config.secrets.yml': `
          secret: true
        `,
      },
      async (inDir) => {
        const { stdout: withoutSecrets } = await run(['vars', '-q', '-C', inDir('.')]);
        expect(withoutSecrets).toMatchSnapshot();

        const { stdout: withSecrets } = await run(['vars', '-q', '--secrets', '-C', inDir('.')]);
        expect(withSecrets).toMatchSnapshot();
      },
    );
  });
});

describe('create', () => {
  it('fails with no app-config', async () => {
    await expect(run(['create'])).rejects.toThrow();
  });

  it('prints simple app-config file', async () => {
    const APP_CONFIG = JSON.stringify({ foo: true });
    const { stdout } = await run(['create', '-q'], { env: { APP_CONFIG } });

    expect(stdout).toMatchSnapshot();
  });

  it('prints YAML format', async () => {
    const APP_CONFIG = JSON.stringify({ foo: true });
    const { stdout } = await run(['create', '-q', '--format', 'yaml'], { env: { APP_CONFIG } });

    expect(stdout).toMatchSnapshot();
  });

  it('prints JSON format', async () => {
    const APP_CONFIG = JSON.stringify({ foo: true });
    const { stdout } = await run(['create', '-q', '--format', 'json'], { env: { APP_CONFIG } });

    expect(stdout).toMatchSnapshot();
  });

  it('prints JSON5 format', async () => {
    const APP_CONFIG = JSON.stringify({ foo: true });
    const { stdout } = await run(['create', '-q', '--format', 'json5'], { env: { APP_CONFIG } });

    expect(stdout).toMatchSnapshot();
  });

  it('prints TOML format', async () => {
    const APP_CONFIG = JSON.stringify({ foo: true });
    const { stdout } = await run(['create', '-q', '--format', 'toml'], { env: { APP_CONFIG } });

    expect(stdout).toMatchSnapshot();
  });

  it('can select a nested property', async () => {
    const APP_CONFIG = JSON.stringify({ a: { b: { c: true } } });
    const { stdout: nested1 } = await run(['create', '-q', '--format', 'json', '--select', '#/a'], {
      env: { APP_CONFIG },
    });

    expect(nested1).toMatchSnapshot();

    const { stdout: nested2 } = await run(
      ['create', '-q', '--format', 'json', '--select', '#/a/b'],
      {
        env: { APP_CONFIG },
      },
    );

    expect(nested2).toMatchSnapshot();

    const { stdout: nested3 } = await run(
      ['create', '-q', '--format', 'json', '--select', '#/a/b/c'],
      {
        env: { APP_CONFIG },
      },
    );

    expect(nested3).toMatchSnapshot();
  });

  it('fails with invalid property selector', async () => {
    const APP_CONFIG = JSON.stringify({ a: true });

    await expect(
      run(['create', '-q', '--format', 'json', '--select', '#/b'], {
        env: { APP_CONFIG },
      }),
    ).rejects.toThrow();
  });

  it('uses fileNameBase option', async () => {
    await withTempFiles(
      {
        'my-app.yml': `
          foo: bar
        `,
        'my-app.schema.yml': `
          type: object
          properties:
            foo:
              type: string
        `,
      },
      async (inDir) => {
        const { stdout } = await run(['create', '--fileNameBase=my-app', '-C', inDir('.')]);
        expect(stdout).toMatchSnapshot();

        const APP_CONFIG = JSON.stringify({ foo: true });
        await expect(
          run(['create', '--fileNameBase=my-app', '-C', inDir('.')], { env: { APP_CONFIG } }),
        ).rejects.toThrow();
      },
    );
  });

<<<<<<< HEAD
  it('uses environmentOverride option', async () => {
    await withTempFiles(
      {
        '.app-config.yml': `
          val:
            $env:
              default: 42
              prod: 88
        `,
      },
      async (inDir) => {
        const { stdout: defaultValue } = await run(['vars', '-q', '-C', inDir('.')]);
        expect(defaultValue).toMatchSnapshot();

        const { stdout: production } = await run([
          'vars',
          '-q',
          '-C',
          inDir('.'),
          '--environmentOverride=production',
        ]);

        expect(production).toMatchSnapshot();
      },
    );
=======
  it('uses environmentVariableName option', async () => {
    const MY_CONF = JSON.stringify({ foo: true });

    const { stdout } = await run(['create', '-q', '--environmentVariableName=MY_CONF'], {
      env: { MY_CONF },
    });

    expect(stdout).toMatchSnapshot();

    await expect(
      run(['create', '-q', '--environmentVariableName=MY_CONF'], { env: { APP_CONFIG: MY_CONF } }),
    ).rejects.toThrow();
>>>>>>> 12a5d6fe
  });
});

describe('create-schema', () => {
  it('fails with no app-config schema', async () => {
    await expect(run(['create-schema'])).rejects.toThrow();
  });

  it('prints simple app-config schema', async () => {
    await withTempFiles(
      {
        '.app-config.schema.yml': `
          type: object
          properties:
            foo: { type: boolean }
        `,
      },
      async (inDir) => {
        const { stdout } = await run(['create-schema', '-C', inDir('.')]);

        expect(stdout).toMatchSnapshot();
      },
    );
  });

  it('prints YAML format', async () => {
    await withTempFiles(
      {
        '.app-config.schema.yml': `
          type: object
          properties:
            foo: { type: boolean }
        `,
      },
      async (inDir) => {
        const { stdout } = await run(['create-schema', '-C', inDir('.'), '--format', 'yaml']);

        expect(stdout).toMatchSnapshot();
      },
    );
  });

  it('prints JSON format', async () => {
    await withTempFiles(
      {
        '.app-config.schema.yml': `
          type: object
          properties:
            foo: { type: boolean }
        `,
      },
      async (inDir) => {
        const { stdout } = await run(['create-schema', '-C', inDir('.'), '--format', 'json']);

        expect(stdout).toMatchSnapshot();
      },
    );
  });

  it('prints JSON5 format', async () => {
    await withTempFiles(
      {
        '.app-config.schema.yml': `
          type: object
          properties:
            foo: { type: boolean }
        `,
      },
      async (inDir) => {
        const { stdout } = await run(['create-schema', '-C', inDir('.'), '--format', 'json5']);

        expect(stdout).toMatchSnapshot();
      },
    );
  });

  it('prints TOML format', async () => {
    await withTempFiles(
      {
        '.app-config.schema.yml': `
          type: object
          properties:
            foo: { type: boolean }
        `,
      },
      async (inDir) => {
        const { stdout } = await run(['create-schema', '-C', inDir('.'), '--format', 'toml']);

        expect(stdout).toMatchSnapshot();
      },
    );
  });

  it('can select a nested property', async () => {
    await withTempFiles(
      {
        '.app-config.schema.yml': `
          definitions:
            Foo:
              type: object
              properties:
                foo: { type: boolean }
            Bar:
              type: object
              properties:
                bar: { type: boolean }
        `,
      },
      async (inDir) => {
        const { stdout: nested1 } = await run([
          'create-schema',
          '-C',
          inDir('.'),
          '--select',
          '#/definitions/Foo',
        ]);
        expect(nested1).toMatchSnapshot();

        const { stdout: nested2 } = await run([
          'create-schema',
          '-C',
          inDir('.'),
          '--select',
          '#/definitions/Bar',
        ]);
        expect(nested2).toMatchSnapshot();
      },
    );
  });

  it('fails with invalid property selector', async () => {
    await withTempFiles(
      {
        '.app-config.schema.yml': `
          type: object
        `,
      },
      async (inDir) => {
        await expect(
          run(['create-schema', '-C', inDir('.'), '--select', '#/prop']),
        ).rejects.toThrow();
      },
    );
  });
});

describe('nested commands', () => {
  it('fails with no app-config', async () => {
    await expect(run(['-q', '--', 'env'])).rejects.toThrow();
  });

  it('passes environment variables down', async () => {
    const APP_CONFIG = JSON.stringify({ foo: true });
    const { stdout } = await run(['-q', '--', 'env'], { env: { APP_CONFIG } });

    expect(stdout.includes('APP_CONFIG_FOO=true')).toBe(true);
  });

  it('uses prefix in environment variables', async () => {
    const APP_CONFIG = JSON.stringify({ foo: true });
    const { stdout } = await run(['-q', '-p', 'MY_CONFIG', '--', 'env'], { env: { APP_CONFIG } });

    expect(stdout.includes('MY_CONFIG_FOO=true')).toBe(true);
  });

  it('uses file format in main environment variable', async () => {
    const APP_CONFIG = JSON.stringify({ foo: true });
    const { stdout } = await run(['-q', '--format', 'json', '--', 'env'], { env: { APP_CONFIG } });

    expect(stdout.includes('APP_CONFIG={"foo":true}')).toBe(true);
  });
});<|MERGE_RESOLUTION|>--- conflicted
+++ resolved
@@ -152,7 +152,6 @@
     );
   });
 
-<<<<<<< HEAD
   it('uses environmentOverride option', async () => {
     await withTempFiles(
       {
@@ -178,7 +177,8 @@
         expect(production).toMatchSnapshot();
       },
     );
-=======
+  });
+
   it('uses environmentVariableName option', async () => {
     const MY_CONF = JSON.stringify({ foo: true });
 
@@ -191,7 +191,6 @@
     await expect(
       run(['create', '-q', '--environmentVariableName=MY_CONF'], { env: { APP_CONFIG: MY_CONF } }),
     ).rejects.toThrow();
->>>>>>> 12a5d6fe
   });
 });
 
