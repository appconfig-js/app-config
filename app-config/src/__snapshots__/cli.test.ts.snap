// Jest Snapshot v1, https://goo.gl/fbAQLP

exports[`create can select a nested property 1`] = `
"{
  \\"b\\": {
    \\"c\\": true
  }
}"
`;

exports[`create can select a nested property 2`] = `
"{
  \\"c\\": true
}"
`;

exports[`create can select a nested property 3`] = `"true"`;

exports[`create prints JSON format 1`] = `
"{
  \\"foo\\": true
}"
`;

exports[`create prints JSON5 format 1`] = `
"{
  foo: true,
}"
`;

exports[`create prints TOML format 1`] = `
"foo = true
"
`;

exports[`create prints YAML format 1`] = `
"foo: true
"
`;

exports[`create prints simple app-config file 1`] = `
"foo: true
"
`;

<<<<<<< HEAD
exports[`create uses environmentOverride option 1`] = `"APP_CONFIG_VAL=42"`;

exports[`create uses environmentOverride option 2`] = `"APP_CONFIG_VAL=88"`;
=======
exports[`create uses environmentVariableName option 1`] = `
"foo: true
"
`;
>>>>>>> 12a5d6fe

exports[`create uses fileNameBase option 1`] = `
"foo: bar
"
`;

exports[`create-schema can select a nested property 1`] = `
"type: object
properties:
  foo:
    type: boolean
"
`;

exports[`create-schema can select a nested property 2`] = `
"type: object
properties:
  bar:
    type: boolean
"
`;

exports[`create-schema prints JSON format 1`] = `
"{
  \\"type\\": \\"object\\",
  \\"properties\\": {
    \\"foo\\": {
      \\"type\\": \\"boolean\\"
    }
  },
  \\"$schema\\": \\"http://json-schema.org/draft-07/schema#\\"
}"
`;

exports[`create-schema prints JSON5 format 1`] = `
"{
  type: 'object',
  properties: {
    foo: {
      type: 'boolean',
    },
  },
  $schema: 'http://json-schema.org/draft-07/schema#',
}"
`;

exports[`create-schema prints TOML format 1`] = `
"type = \\"object\\"
\\"$schema\\" = \\"http://json-schema.org/draft-07/schema#\\"

[properties.foo]
type = \\"boolean\\"
"
`;

exports[`create-schema prints YAML format 1`] = `
"type: object
properties:
  foo:
    type: boolean
$schema: 'http://json-schema.org/draft-07/schema#'
"
`;

exports[`create-schema prints simple app-config schema 1`] = `
"type: object
properties:
  foo:
    type: boolean
$schema: 'http://json-schema.org/draft-07/schema#'
"
`;

exports[`vars prints only nonSecrets without --secrets option 1`] = `"APP_CONFIG_NON_SECRET=true"`;

exports[`vars prints only nonSecrets without --secrets option 2`] = `
"APP_CONFIG_SECRET=true
APP_CONFIG_NON_SECRET=true"
`;

exports[`vars prints simple app-config file 1`] = `"APP_CONFIG_FOO=true"`;

exports[`vars uses provided environment variable prefix 1`] = `"MY_CONFIG_FOO=true"`;<|MERGE_RESOLUTION|>--- conflicted
+++ resolved
@@ -43,16 +43,14 @@
 "
 `;
 
-<<<<<<< HEAD
 exports[`create uses environmentOverride option 1`] = `"APP_CONFIG_VAL=42"`;
 
 exports[`create uses environmentOverride option 2`] = `"APP_CONFIG_VAL=88"`;
-=======
+
 exports[`create uses environmentVariableName option 1`] = `
 "foo: true
 "
 `;
->>>>>>> 12a5d6fe
 
 exports[`create uses fileNameBase option 1`] = `
 "foo: bar
