--- conflicted
+++ resolved
@@ -1,12 +1,7 @@
-<<<<<<< HEAD
-import { join } from 'path';
-import { FlexibleFileSource, FileSource, FileType } from './config-source';
-import { extendsDirective, overrideDirective } from './extensions';
-=======
 import { join, resolve } from 'path';
 import { pathExists } from 'fs-extra';
+import { extendsDirective, overrideDirective } from './extensions';
 import { FlexibleFileSource, FileSource, FallbackSource, FileType } from './config-source';
->>>>>>> 5ae32b28
 import { EncryptedSymmetricKey } from './encryption';
 import { NotFoundError } from './errors';
 import { GenerateFile } from './generate';
