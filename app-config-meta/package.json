--- conflicted
+++ resolved
@@ -1,11 +1,7 @@
 {
   "name": "@app-config/meta",
   "description": "Meta file parsing for @app-config",
-<<<<<<< HEAD
   "version": "3.0.0-alpha.4",
-=======
-  "version": "2.8.0",
->>>>>>> 187c22e0
   "license": "MPL-2.0",
   "author": {
     "name": "Launchcode",
@@ -34,9 +30,7 @@
     "prepublishOnly": "yarn clean && yarn build && yarn build:es"
   },
   "dependencies": {
-<<<<<<< HEAD
     "@app-config/core": "^3.0.0-alpha.4",
-    "@app-config/extensions": "^3.0.0-alpha.4",
     "@app-config/logging": "^3.0.0-alpha.4",
     "@app-config/node": "^3.0.0-alpha.4",
     "@app-config/utils": "^3.0.0-alpha.4",
@@ -44,17 +38,6 @@
   },
   "devDependencies": {
     "@app-config/test-utils": "^3.0.0-alpha.4"
-=======
-    "@app-config/core": "^2.8.0",
-    "@app-config/default-extensions": "^2.8.0",
-    "@app-config/logging": "^2.8.0",
-    "@app-config/node": "^2.8.0",
-    "@app-config/utils": "^2.8.0",
-    "fs-extra": "7"
-  },
-  "devDependencies": {
-    "@app-config/test-utils": "^2.8.0"
->>>>>>> 187c22e0
   },
   "prettier": "@lcdev/prettier",
   "jest": {
