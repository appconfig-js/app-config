<<<<<<< HEAD
import isEqual from 'lodash.isequal';
import {
  forKey,
  validateOptions,
  validationFunction,
  ValidationFunction,
} from '@app-config/extension-utils';
import {
  ParsedValue,
  ParsedValueMetadata,
  ParsingExtension,
  AppConfigError,
  NotFoundError,
  FailedToSelectSubObject,
  Fallbackable,
  InObject,
  ParsingContext,
} from '@app-config/core';
import {
  currentEnvironment,
  resolveFilepath,
  FileSource,
  defaultAliases,
  EnvironmentAliases,
} from '@app-config/node';
import { logger } from '@app-config/logging';
=======
import { named } from '@app-config/extension-utils';
import { ParsingExtension } from '@app-config/core';

export { tryDirective } from './try-directive';
export { ifDirective } from './if-directive';
export { eqDirective } from './eq-directive';
export { hiddenDirective } from './hidden-directive';
export { envDirective } from './env-directive';
export { extendsDirective, extendsSelfDirective, overrideDirective } from './extends-directive';
export { timestampDirective } from './timestamp-directive';

export { envVarDirective } from './env-var-directive';
export { substituteDirective } from './substitute-directive';
export { substituteDirective as environmentVariableSubstitution } from './substitute-directive';
export { parseDirective } from './parse-directive';
>>>>>>> 5e0cf0da

/** Marks all values recursively as fromSecrets, so they do not trigger schema errors */
export function markAllValuesAsSecret(): ParsingExtension {
  return named('markAllValuesAsSecret', (value) => (parse) => parse(value, { fromSecrets: true }));
}

/** When a key $$foo is seen, change it to be $foo and mark with meta property fromEscapedDirective */
export function unescape$Directives(): ParsingExtension {
<<<<<<< HEAD
  return (value, [[_, key]]) => {
=======
  return named('unescape$', (value, [_, key]) => {
>>>>>>> 5e0cf0da
    if (typeof key === 'string' && key.startsWith('$$')) {
      return async (parse) => {
        return parse(value, { rewriteKey: key.slice(1), fromEscapedDirective: true });
      };
    }

    return false;
<<<<<<< HEAD
  };
}

/** Try an operation, with a fallback ($try, $value and $fallback) */
export function tryDirective(): ParsingExtension {
  return forKey(
    '$try',
    validateOptions(
      (SchemaBuilder) =>
        SchemaBuilder.emptySchema()
          .addProperty('$value', SchemaBuilder.fromJsonSchema({}))
          .addProperty('$fallback', SchemaBuilder.fromJsonSchema({}))
          .addBoolean('$unsafe', {}, false),
      (value) => async (parse) => {
        // eslint-disable-next-line @typescript-eslint/no-unsafe-assignment
        const { $value, $fallback, $unsafe } = value;

        try {
          return await parse($value, { shouldFlatten: true });
        } catch (error) {
          if (error instanceof Fallbackable || $unsafe) {
            return parse($fallback, { shouldFlatten: true });
          }

          throw error;
        }
      },
      { lazy: true },
    ),
  );
}

/** Checks a condition, uses then/else */
export function ifDirective(): ParsingExtension {
  return forKey(
    '$if',
    validateOptions(
      (SchemaBuilder) =>
        SchemaBuilder.emptySchema()
          .addProperty('$check', SchemaBuilder.fromJsonSchema({}))
          .addProperty('$then', SchemaBuilder.fromJsonSchema({}))
          .addProperty('$else', SchemaBuilder.fromJsonSchema({})),
      (value) => async (parse) => {
        // eslint-disable-next-line @typescript-eslint/no-unsafe-assignment
        const { $check, $then, $else } = value;
        const condition = (await parse($check)).toJSON();

        if (condition) {
          return parse($then, { shouldFlatten: true });
        }
        return parse($else, { shouldFlatten: true });
      },
      { lazy: true },
    ),
  );
}

/** Checks if two values are equal */
export function eqDirective(): ParsingExtension {
  return forKey(
    '$eq',
    validateOptions(
      (SchemaBuilder) => SchemaBuilder.arraySchema(SchemaBuilder.fromJsonSchema({})),
      (values) => async (parse) => {
        for (const a of values) {
          for (const b of values) {
            if (a === b) continue;
            if (isEqual(a, b)) continue;

            return parse(false, { shouldFlatten: true });
          }
        }

        return parse(true, { shouldFlatten: true });
      },
    ),
  );
}

/** Prpoerties that are removed, used by references */
export function hiddenDirective(): ParsingExtension {
  return forKey('$hidden', () => async (parse) => {
    return parse({}, { shouldMerge: true });
  });
}

/** Uses another file as overriding values, layering them on top of current file */
export function overrideDirective(): ParsingExtension {
  return fileReferenceDirective('$override', { shouldOverride: true });
}

/** Uses another file as a "base", and extends on top of it */
export function extendsDirective(): ParsingExtension {
  return fileReferenceDirective('$extends', { shouldMerge: true });
}

/** Lookup a property in the same file, and "copy" it */
export function extendsSelfDirective(): ParsingExtension {
  const validate: ValidationFunction<string> = validationFunction(({ stringSchema }) =>
    stringSchema(),
  );

  return forKey('$extendsSelf', (input, parentKeys) => async (parse, _, __, ___, root) => {
    const value = (await parse(input)).toJSON();
    validate(value, parentKeys);

    // we temporarily use a ParsedValue literal so that we get the same property lookup semantics
    const selected = ParsedValue.literal(root).property(value.split('.'));

    if (selected === undefined) {
      throw new AppConfigError(`$extendsSelf selector was not found (${value})`);
    }

    if (selected.asObject() !== undefined) {
      return parse(selected.toJSON(), { shouldMerge: true });
    }

    return parse(selected.toJSON(), { shouldFlatten: true });
  });
}

/** Looks up an environment-specific value ($env) */
export function envDirective(): ParsingExtension {
  const metadata = { shouldOverride: true };

  return forKey(
    '$env',
    validateOptions(
      (SchemaBuilder) => SchemaBuilder.emptySchema().addAdditionalProperties(),
      (value, _, context) => (parse) => {
        const environment = getEnv(context);

        if (!environment) {
          if ('none' in value) {
            return parse(value.none, metadata);
          }

          if ('default' in value) {
            return parse(value.default, metadata);
          }

          throw new AppConfigError(
            `An $env directive was used, but current environment (eg. NODE_ENV) is undefined`,
          );
        }

        const aliases = getAliases(context);

        for (const [envName, envValue] of Object.entries(value)) {
          if (envName === environment || aliases[envName] === environment) {
            return parse(envValue, metadata);
          }
        }

        if ('default' in value) {
          return parse(value.default, metadata);
        }

        const found = Object.keys(value).join(', ');

        throw new AppConfigError(
          `An $env directive was used, but none matched the current environment (wanted ${environment}, saw [${found}])`,
        );
      },
      // $env is lazy so that non-applicable envs don't get evaluated
      { lazy: true },
    ),
  );
}

/** Provides the current timestamp using { $timestamp: true } */
export function timestampDirective(dateSource: () => Date = () => new Date()): ParsingExtension {
  return forKey(
    '$timestamp',
    validateOptions(
      (SchemaBuilder) =>
        SchemaBuilder.oneOf(
          SchemaBuilder.booleanSchema(),
          SchemaBuilder.emptySchema()
            .addString('day', {}, false)
            .addString('month', {}, false)
            .addString('year', {}, false)
            .addString('weekday', {}, false)
            .addString('locale', {}, false)
            .addString('timeZone', {}, false)
            .addString('timeZoneName', {}, false),
        ),
      (value) => (parse) => {
        let formatted: string;
        const date = dateSource();

        if (value === true) {
          formatted = date.toISOString();
        } else if (typeof value === 'object') {
          const { locale, ...options } = value;

          formatted = date.toLocaleDateString(locale, options as Intl.DateTimeFormatOptions);
        } else {
          throw new AppConfigError('$timestamp was provided an invalid option');
        }

        return parse(formatted, { shouldFlatten: true });
      },
    ),
  );
}

/** Substitues environment variables */
export function envVarDirective(): ParsingExtension {
  return forKey('$envVar', (value, parentKeys, context) => async (parse) => {
    let name: string;
    let parseInt = false;
    let parseFloat = false;
    let parseBool = false;

    if (typeof value === 'string') {
      name = value;
    } else {
      validateObject(value, parentKeys);
      if (Array.isArray(value)) throw new AppConfigError('$envVar was given an array');

      const resolved = (await parse(value.name)).toJSON();
      validateString(resolved, [[InObject, 'name'], ...parentKeys]);

      parseInt = !!(await parse(value.parseInt)).toJSON();
      parseFloat = !!(await parse(value.parseFloat)).toJSON();
      parseBool = !!(await parse(value.parseBool)).toJSON();
      name = resolved;
    }

    let resolvedValue = process.env[name];

    if (!resolvedValue && name === 'APP_CONFIG_ENV') {
      resolvedValue = getEnv(context);
    }

    if (resolvedValue) {
      if (parseInt) {
        const parsed = Number.parseInt(resolvedValue, 10);

        if (Number.isNaN(parsed)) {
          throw new AppConfigError(`Failed to parseInt(${resolvedValue})`);
        }

        return parse(parsed, { shouldFlatten: true });
      }

      if (parseFloat) {
        const parsed = Number.parseFloat(resolvedValue);

        if (Number.isNaN(parsed)) {
          throw new AppConfigError(`Failed to parseFloat(${resolvedValue})`);
        }

        return parse(parsed, { shouldFlatten: true });
      }

      if (parseBool) {
        const parsed = resolvedValue.toLowerCase() !== 'false' && resolvedValue !== '0';

        return parse(parsed, { shouldFlatten: true });
      }

      return parse(resolvedValue, { shouldFlatten: true });
    }

    if (typeof value === 'object' && value.fallback !== undefined) {
      const fallback = (await parse(value.fallback)).toJSON();
      const allowNull = (await parse(value.allowNull)).toJSON();

      if (allowNull) {
        validateStringOrNull(fallback, [[InObject, 'fallback'], ...parentKeys]);
      } else {
        validateString(fallback, [[InObject, 'fallback'], ...parentKeys]);
      }

      return parse(fallback, { shouldFlatten: true });
    }

    throw new AppConfigError(`$envVar could not find ${name} environment variable`);
  });
}

/** Substitues environment variables found in strings (similar to bash variable substitution) */
export function substituteDirective(): ParsingExtension {
  return forKey(['$substitute', '$subs'], (value, parentKeys, context) => async (parse) => {
    const environment = getEnv(context);

    if (typeof value === 'string') {
      return parse(performAllSubstitutions(value, environment), { shouldFlatten: true });
    }

    validateObject(value, parentKeys);
    if (Array.isArray(value)) throw new AppConfigError('$substitute was given an array');

    const name = (await parse(value.name)).toJSON();

    validateString(name, [[InObject, 'name'], ...parentKeys]);

    let resolvedValue = process.env[name];

    if (!resolvedValue && name === 'APP_CONFIG_ENV') {
      resolvedValue = environment;
    }

    if (resolvedValue) {
      const parseInt = (await parse(value.parseInt)).toJSON();

      if (parseInt) {
        const parsed = Number.parseInt(resolvedValue, 10);

        if (Number.isNaN(parsed)) {
          throw new AppConfigError(`Failed to parseInt(${resolvedValue})`);
        }

        return parse(parsed, { shouldFlatten: true });
      }

      const parseFloat = (await parse(value.parseFloat)).toJSON();

      if (parseFloat) {
        const parsed = Number.parseFloat(resolvedValue);

        if (Number.isNaN(parsed)) {
          throw new AppConfigError(`Failed to parseFloat(${resolvedValue})`);
        }

        return parse(parsed, { shouldFlatten: true });
      }

      const parseBool = (await parse(value.parseBool)).toJSON();

      if (parseBool) {
        const parsed = resolvedValue.toLowerCase() !== 'false' && resolvedValue !== '0';

        return parse(parsed, { shouldFlatten: true });
      }

      return parse(resolvedValue, { shouldFlatten: true });
    }

    if (value.fallback !== undefined || value.$fallback !== undefined) {
      const fallback = (await parse(value.fallback)).toJSON();
      const allowNull = (await parse(value.allowNull)).toJSON();

      if (allowNull) {
        validateStringOrNull(fallback, [[InObject, 'fallback'], ...parentKeys]);
      } else {
        validateString(fallback, [[InObject, 'fallback'], ...parentKeys]);
      }

      return parse(fallback, { shouldFlatten: true });
    }

    throw new AppConfigError(`$substitute could not find ${name} environment variable`);
  });
}

export const environmentVariableSubstitution = substituteDirective;

// common logic for $extends and $override
function fileReferenceDirective(keyName: string, meta: ParsedValueMetadata): ParsingExtension {
  return forKey(
    keyName,
    validateOptions(
      (SchemaBuilder) => {
        const reference = SchemaBuilder.oneOf(
          SchemaBuilder.stringSchema(),
          SchemaBuilder.emptySchema()
            .addString('path')
            .addBoolean('optional', {}, false)
            .addString('select', {}, false)
            .addString('env', {}, false),
        );

        return SchemaBuilder.oneOf(reference, SchemaBuilder.arraySchema(reference));
      },
      (value, _, context) => async (_, __, originalSource, extensions) => {
        const retrieveFile = async (
          filepath: string,
          subselector?: string,
          isOptional = false,
          env?: string,
        ) => {
          const resolvedPath = resolveFilepath(originalSource, filepath);

          logger.verbose(`Loading file for ${keyName}: ${resolvedPath}`);

          const source = new FileSource(resolvedPath);

          const parsed = await source
            .read(extensions, {
              ...context,
              environmentOverride: env ?? context.environmentOverride,
            })
            .catch((error) => {
              if (error instanceof NotFoundError && isOptional) {
                return ParsedValue.literal({});
              }

              throw error;
            });

          if (subselector) {
            const found = parsed.property(subselector.split('.'));

            if (!found) {
              throw new FailedToSelectSubObject(
                `Failed to select ${subselector} in ${resolvedPath}`,
              );
            }

            return found;
          }

          return parsed;
        };

        let parsed: ParsedValue;

        if (typeof value === 'string') {
          parsed = await retrieveFile(value);
        } else if (Array.isArray(value)) {
          parsed = ParsedValue.literal({});

          for (const ext of value) {
            if (typeof ext === 'string') {
              parsed = ParsedValue.merge(parsed, await retrieveFile(ext));
            } else {
              const { path, optional, select, env } = ext;

              parsed = ParsedValue.merge(parsed, await retrieveFile(path, select, optional, env));
            }
          }
        } else {
          const { path, optional, select, env } = value;

          parsed = await retrieveFile(path, select, optional, env);
        }

        return parsed.assignMeta(meta);
      },
    ),
  );
}

function performAllSubstitutions(text: string, envType?: string): string {
  let output = text;

  /* eslint-disable-next-line no-constant-condition */
  while (true) {
    // this regex matches:
    //   $FOO
    //   ${FOO}
    //   ${FOO:-fallback}
    //   ${FOO:-${FALLBACK}}
    //
    // var name is group 1 || 2
    // fallback value is group 3
    // https://regex101.com/r/6ZMmx7/3
    const match = /\$(?:([a-zA-Z_]\w+)|(?:{([a-zA-Z_]\w+)(?::- *(.*?) *)?}))/g.exec(output);

    if (!match) break;

    const fullMatch = match[0];
    const varName = match[1] || match[2];
    const fallback = match[3];

    if (varName) {
      const env = process.env[varName];

      if (env !== undefined) {
        output = output.replace(fullMatch, env);
      } else if (fallback !== undefined) {
        // we'll recurse again, so that ${FOO:-${FALLBACK}} -> ${FALLBACK} -> value
        output = performAllSubstitutions(output.replace(fullMatch, fallback), envType);
      } else if (varName === 'APP_CONFIG_ENV') {
        if (!envType) {
          throw new AppConfigError(`Could not find environment variable ${varName}`);
        }

        // there's a special case for APP_CONFIG_ENV, which is always the envType
        output = output.replace(fullMatch, envType);
      } else {
        throw new AppConfigError(`Could not find environment variable ${varName}`);
      }
    }
  }

  logger.verbose(`Performed $substitute for "${text}" -> "${output}"`);

  return output;
}

function getAliases(context: ParsingContext) {
  const { environmentAliases } = context;

  return (environmentAliases as EnvironmentAliases) ?? defaultAliases;
}

function getEnv(context: ParsingContext) {
  const { environmentOverride, environmentSourceNames } = context;

  return (
    (environmentOverride as string) ??
    currentEnvironment(getAliases(context), environmentSourceNames as string | string[])
  );
}

const validateObject: ValidationFunction<
  Record<string, any>
> = validationFunction(({ emptySchema }) => emptySchema().addAdditionalProperties());

const validateString: ValidationFunction<string> = validationFunction(({ stringSchema }) =>
  stringSchema(),
);

const validateStringOrNull: ValidationFunction<string> = validationFunction(({ fromJsonSchema }) =>
  fromJsonSchema({ type: ['null', 'string'] } as const),
);
=======
  });
}
>>>>>>> 5e0cf0da
<|MERGE_RESOLUTION|>--- conflicted
+++ resolved
@@ -1,31 +1,3 @@
-<<<<<<< HEAD
-import isEqual from 'lodash.isequal';
-import {
-  forKey,
-  validateOptions,
-  validationFunction,
-  ValidationFunction,
-} from '@app-config/extension-utils';
-import {
-  ParsedValue,
-  ParsedValueMetadata,
-  ParsingExtension,
-  AppConfigError,
-  NotFoundError,
-  FailedToSelectSubObject,
-  Fallbackable,
-  InObject,
-  ParsingContext,
-} from '@app-config/core';
-import {
-  currentEnvironment,
-  resolveFilepath,
-  FileSource,
-  defaultAliases,
-  EnvironmentAliases,
-} from '@app-config/node';
-import { logger } from '@app-config/logging';
-=======
 import { named } from '@app-config/extension-utils';
 import { ParsingExtension } from '@app-config/core';
 
@@ -41,7 +13,6 @@
 export { substituteDirective } from './substitute-directive';
 export { substituteDirective as environmentVariableSubstitution } from './substitute-directive';
 export { parseDirective } from './parse-directive';
->>>>>>> 5e0cf0da
 
 /** Marks all values recursively as fromSecrets, so they do not trigger schema errors */
 export function markAllValuesAsSecret(): ParsingExtension {
@@ -50,11 +21,7 @@
 
 /** When a key $$foo is seen, change it to be $foo and mark with meta property fromEscapedDirective */
 export function unescape$Directives(): ParsingExtension {
-<<<<<<< HEAD
-  return (value, [[_, key]]) => {
-=======
   return named('unescape$', (value, [_, key]) => {
->>>>>>> 5e0cf0da
     if (typeof key === 'string' && key.startsWith('$$')) {
       return async (parse) => {
         return parse(value, { rewriteKey: key.slice(1), fromEscapedDirective: true });
@@ -62,528 +29,5 @@
     }
 
     return false;
-<<<<<<< HEAD
-  };
-}
-
-/** Try an operation, with a fallback ($try, $value and $fallback) */
-export function tryDirective(): ParsingExtension {
-  return forKey(
-    '$try',
-    validateOptions(
-      (SchemaBuilder) =>
-        SchemaBuilder.emptySchema()
-          .addProperty('$value', SchemaBuilder.fromJsonSchema({}))
-          .addProperty('$fallback', SchemaBuilder.fromJsonSchema({}))
-          .addBoolean('$unsafe', {}, false),
-      (value) => async (parse) => {
-        // eslint-disable-next-line @typescript-eslint/no-unsafe-assignment
-        const { $value, $fallback, $unsafe } = value;
-
-        try {
-          return await parse($value, { shouldFlatten: true });
-        } catch (error) {
-          if (error instanceof Fallbackable || $unsafe) {
-            return parse($fallback, { shouldFlatten: true });
-          }
-
-          throw error;
-        }
-      },
-      { lazy: true },
-    ),
-  );
-}
-
-/** Checks a condition, uses then/else */
-export function ifDirective(): ParsingExtension {
-  return forKey(
-    '$if',
-    validateOptions(
-      (SchemaBuilder) =>
-        SchemaBuilder.emptySchema()
-          .addProperty('$check', SchemaBuilder.fromJsonSchema({}))
-          .addProperty('$then', SchemaBuilder.fromJsonSchema({}))
-          .addProperty('$else', SchemaBuilder.fromJsonSchema({})),
-      (value) => async (parse) => {
-        // eslint-disable-next-line @typescript-eslint/no-unsafe-assignment
-        const { $check, $then, $else } = value;
-        const condition = (await parse($check)).toJSON();
-
-        if (condition) {
-          return parse($then, { shouldFlatten: true });
-        }
-        return parse($else, { shouldFlatten: true });
-      },
-      { lazy: true },
-    ),
-  );
-}
-
-/** Checks if two values are equal */
-export function eqDirective(): ParsingExtension {
-  return forKey(
-    '$eq',
-    validateOptions(
-      (SchemaBuilder) => SchemaBuilder.arraySchema(SchemaBuilder.fromJsonSchema({})),
-      (values) => async (parse) => {
-        for (const a of values) {
-          for (const b of values) {
-            if (a === b) continue;
-            if (isEqual(a, b)) continue;
-
-            return parse(false, { shouldFlatten: true });
-          }
-        }
-
-        return parse(true, { shouldFlatten: true });
-      },
-    ),
-  );
-}
-
-/** Prpoerties that are removed, used by references */
-export function hiddenDirective(): ParsingExtension {
-  return forKey('$hidden', () => async (parse) => {
-    return parse({}, { shouldMerge: true });
   });
-}
-
-/** Uses another file as overriding values, layering them on top of current file */
-export function overrideDirective(): ParsingExtension {
-  return fileReferenceDirective('$override', { shouldOverride: true });
-}
-
-/** Uses another file as a "base", and extends on top of it */
-export function extendsDirective(): ParsingExtension {
-  return fileReferenceDirective('$extends', { shouldMerge: true });
-}
-
-/** Lookup a property in the same file, and "copy" it */
-export function extendsSelfDirective(): ParsingExtension {
-  const validate: ValidationFunction<string> = validationFunction(({ stringSchema }) =>
-    stringSchema(),
-  );
-
-  return forKey('$extendsSelf', (input, parentKeys) => async (parse, _, __, ___, root) => {
-    const value = (await parse(input)).toJSON();
-    validate(value, parentKeys);
-
-    // we temporarily use a ParsedValue literal so that we get the same property lookup semantics
-    const selected = ParsedValue.literal(root).property(value.split('.'));
-
-    if (selected === undefined) {
-      throw new AppConfigError(`$extendsSelf selector was not found (${value})`);
-    }
-
-    if (selected.asObject() !== undefined) {
-      return parse(selected.toJSON(), { shouldMerge: true });
-    }
-
-    return parse(selected.toJSON(), { shouldFlatten: true });
-  });
-}
-
-/** Looks up an environment-specific value ($env) */
-export function envDirective(): ParsingExtension {
-  const metadata = { shouldOverride: true };
-
-  return forKey(
-    '$env',
-    validateOptions(
-      (SchemaBuilder) => SchemaBuilder.emptySchema().addAdditionalProperties(),
-      (value, _, context) => (parse) => {
-        const environment = getEnv(context);
-
-        if (!environment) {
-          if ('none' in value) {
-            return parse(value.none, metadata);
-          }
-
-          if ('default' in value) {
-            return parse(value.default, metadata);
-          }
-
-          throw new AppConfigError(
-            `An $env directive was used, but current environment (eg. NODE_ENV) is undefined`,
-          );
-        }
-
-        const aliases = getAliases(context);
-
-        for (const [envName, envValue] of Object.entries(value)) {
-          if (envName === environment || aliases[envName] === environment) {
-            return parse(envValue, metadata);
-          }
-        }
-
-        if ('default' in value) {
-          return parse(value.default, metadata);
-        }
-
-        const found = Object.keys(value).join(', ');
-
-        throw new AppConfigError(
-          `An $env directive was used, but none matched the current environment (wanted ${environment}, saw [${found}])`,
-        );
-      },
-      // $env is lazy so that non-applicable envs don't get evaluated
-      { lazy: true },
-    ),
-  );
-}
-
-/** Provides the current timestamp using { $timestamp: true } */
-export function timestampDirective(dateSource: () => Date = () => new Date()): ParsingExtension {
-  return forKey(
-    '$timestamp',
-    validateOptions(
-      (SchemaBuilder) =>
-        SchemaBuilder.oneOf(
-          SchemaBuilder.booleanSchema(),
-          SchemaBuilder.emptySchema()
-            .addString('day', {}, false)
-            .addString('month', {}, false)
-            .addString('year', {}, false)
-            .addString('weekday', {}, false)
-            .addString('locale', {}, false)
-            .addString('timeZone', {}, false)
-            .addString('timeZoneName', {}, false),
-        ),
-      (value) => (parse) => {
-        let formatted: string;
-        const date = dateSource();
-
-        if (value === true) {
-          formatted = date.toISOString();
-        } else if (typeof value === 'object') {
-          const { locale, ...options } = value;
-
-          formatted = date.toLocaleDateString(locale, options as Intl.DateTimeFormatOptions);
-        } else {
-          throw new AppConfigError('$timestamp was provided an invalid option');
-        }
-
-        return parse(formatted, { shouldFlatten: true });
-      },
-    ),
-  );
-}
-
-/** Substitues environment variables */
-export function envVarDirective(): ParsingExtension {
-  return forKey('$envVar', (value, parentKeys, context) => async (parse) => {
-    let name: string;
-    let parseInt = false;
-    let parseFloat = false;
-    let parseBool = false;
-
-    if (typeof value === 'string') {
-      name = value;
-    } else {
-      validateObject(value, parentKeys);
-      if (Array.isArray(value)) throw new AppConfigError('$envVar was given an array');
-
-      const resolved = (await parse(value.name)).toJSON();
-      validateString(resolved, [[InObject, 'name'], ...parentKeys]);
-
-      parseInt = !!(await parse(value.parseInt)).toJSON();
-      parseFloat = !!(await parse(value.parseFloat)).toJSON();
-      parseBool = !!(await parse(value.parseBool)).toJSON();
-      name = resolved;
-    }
-
-    let resolvedValue = process.env[name];
-
-    if (!resolvedValue && name === 'APP_CONFIG_ENV') {
-      resolvedValue = getEnv(context);
-    }
-
-    if (resolvedValue) {
-      if (parseInt) {
-        const parsed = Number.parseInt(resolvedValue, 10);
-
-        if (Number.isNaN(parsed)) {
-          throw new AppConfigError(`Failed to parseInt(${resolvedValue})`);
-        }
-
-        return parse(parsed, { shouldFlatten: true });
-      }
-
-      if (parseFloat) {
-        const parsed = Number.parseFloat(resolvedValue);
-
-        if (Number.isNaN(parsed)) {
-          throw new AppConfigError(`Failed to parseFloat(${resolvedValue})`);
-        }
-
-        return parse(parsed, { shouldFlatten: true });
-      }
-
-      if (parseBool) {
-        const parsed = resolvedValue.toLowerCase() !== 'false' && resolvedValue !== '0';
-
-        return parse(parsed, { shouldFlatten: true });
-      }
-
-      return parse(resolvedValue, { shouldFlatten: true });
-    }
-
-    if (typeof value === 'object' && value.fallback !== undefined) {
-      const fallback = (await parse(value.fallback)).toJSON();
-      const allowNull = (await parse(value.allowNull)).toJSON();
-
-      if (allowNull) {
-        validateStringOrNull(fallback, [[InObject, 'fallback'], ...parentKeys]);
-      } else {
-        validateString(fallback, [[InObject, 'fallback'], ...parentKeys]);
-      }
-
-      return parse(fallback, { shouldFlatten: true });
-    }
-
-    throw new AppConfigError(`$envVar could not find ${name} environment variable`);
-  });
-}
-
-/** Substitues environment variables found in strings (similar to bash variable substitution) */
-export function substituteDirective(): ParsingExtension {
-  return forKey(['$substitute', '$subs'], (value, parentKeys, context) => async (parse) => {
-    const environment = getEnv(context);
-
-    if (typeof value === 'string') {
-      return parse(performAllSubstitutions(value, environment), { shouldFlatten: true });
-    }
-
-    validateObject(value, parentKeys);
-    if (Array.isArray(value)) throw new AppConfigError('$substitute was given an array');
-
-    const name = (await parse(value.name)).toJSON();
-
-    validateString(name, [[InObject, 'name'], ...parentKeys]);
-
-    let resolvedValue = process.env[name];
-
-    if (!resolvedValue && name === 'APP_CONFIG_ENV') {
-      resolvedValue = environment;
-    }
-
-    if (resolvedValue) {
-      const parseInt = (await parse(value.parseInt)).toJSON();
-
-      if (parseInt) {
-        const parsed = Number.parseInt(resolvedValue, 10);
-
-        if (Number.isNaN(parsed)) {
-          throw new AppConfigError(`Failed to parseInt(${resolvedValue})`);
-        }
-
-        return parse(parsed, { shouldFlatten: true });
-      }
-
-      const parseFloat = (await parse(value.parseFloat)).toJSON();
-
-      if (parseFloat) {
-        const parsed = Number.parseFloat(resolvedValue);
-
-        if (Number.isNaN(parsed)) {
-          throw new AppConfigError(`Failed to parseFloat(${resolvedValue})`);
-        }
-
-        return parse(parsed, { shouldFlatten: true });
-      }
-
-      const parseBool = (await parse(value.parseBool)).toJSON();
-
-      if (parseBool) {
-        const parsed = resolvedValue.toLowerCase() !== 'false' && resolvedValue !== '0';
-
-        return parse(parsed, { shouldFlatten: true });
-      }
-
-      return parse(resolvedValue, { shouldFlatten: true });
-    }
-
-    if (value.fallback !== undefined || value.$fallback !== undefined) {
-      const fallback = (await parse(value.fallback)).toJSON();
-      const allowNull = (await parse(value.allowNull)).toJSON();
-
-      if (allowNull) {
-        validateStringOrNull(fallback, [[InObject, 'fallback'], ...parentKeys]);
-      } else {
-        validateString(fallback, [[InObject, 'fallback'], ...parentKeys]);
-      }
-
-      return parse(fallback, { shouldFlatten: true });
-    }
-
-    throw new AppConfigError(`$substitute could not find ${name} environment variable`);
-  });
-}
-
-export const environmentVariableSubstitution = substituteDirective;
-
-// common logic for $extends and $override
-function fileReferenceDirective(keyName: string, meta: ParsedValueMetadata): ParsingExtension {
-  return forKey(
-    keyName,
-    validateOptions(
-      (SchemaBuilder) => {
-        const reference = SchemaBuilder.oneOf(
-          SchemaBuilder.stringSchema(),
-          SchemaBuilder.emptySchema()
-            .addString('path')
-            .addBoolean('optional', {}, false)
-            .addString('select', {}, false)
-            .addString('env', {}, false),
-        );
-
-        return SchemaBuilder.oneOf(reference, SchemaBuilder.arraySchema(reference));
-      },
-      (value, _, context) => async (_, __, originalSource, extensions) => {
-        const retrieveFile = async (
-          filepath: string,
-          subselector?: string,
-          isOptional = false,
-          env?: string,
-        ) => {
-          const resolvedPath = resolveFilepath(originalSource, filepath);
-
-          logger.verbose(`Loading file for ${keyName}: ${resolvedPath}`);
-
-          const source = new FileSource(resolvedPath);
-
-          const parsed = await source
-            .read(extensions, {
-              ...context,
-              environmentOverride: env ?? context.environmentOverride,
-            })
-            .catch((error) => {
-              if (error instanceof NotFoundError && isOptional) {
-                return ParsedValue.literal({});
-              }
-
-              throw error;
-            });
-
-          if (subselector) {
-            const found = parsed.property(subselector.split('.'));
-
-            if (!found) {
-              throw new FailedToSelectSubObject(
-                `Failed to select ${subselector} in ${resolvedPath}`,
-              );
-            }
-
-            return found;
-          }
-
-          return parsed;
-        };
-
-        let parsed: ParsedValue;
-
-        if (typeof value === 'string') {
-          parsed = await retrieveFile(value);
-        } else if (Array.isArray(value)) {
-          parsed = ParsedValue.literal({});
-
-          for (const ext of value) {
-            if (typeof ext === 'string') {
-              parsed = ParsedValue.merge(parsed, await retrieveFile(ext));
-            } else {
-              const { path, optional, select, env } = ext;
-
-              parsed = ParsedValue.merge(parsed, await retrieveFile(path, select, optional, env));
-            }
-          }
-        } else {
-          const { path, optional, select, env } = value;
-
-          parsed = await retrieveFile(path, select, optional, env);
-        }
-
-        return parsed.assignMeta(meta);
-      },
-    ),
-  );
-}
-
-function performAllSubstitutions(text: string, envType?: string): string {
-  let output = text;
-
-  /* eslint-disable-next-line no-constant-condition */
-  while (true) {
-    // this regex matches:
-    //   $FOO
-    //   ${FOO}
-    //   ${FOO:-fallback}
-    //   ${FOO:-${FALLBACK}}
-    //
-    // var name is group 1 || 2
-    // fallback value is group 3
-    // https://regex101.com/r/6ZMmx7/3
-    const match = /\$(?:([a-zA-Z_]\w+)|(?:{([a-zA-Z_]\w+)(?::- *(.*?) *)?}))/g.exec(output);
-
-    if (!match) break;
-
-    const fullMatch = match[0];
-    const varName = match[1] || match[2];
-    const fallback = match[3];
-
-    if (varName) {
-      const env = process.env[varName];
-
-      if (env !== undefined) {
-        output = output.replace(fullMatch, env);
-      } else if (fallback !== undefined) {
-        // we'll recurse again, so that ${FOO:-${FALLBACK}} -> ${FALLBACK} -> value
-        output = performAllSubstitutions(output.replace(fullMatch, fallback), envType);
-      } else if (varName === 'APP_CONFIG_ENV') {
-        if (!envType) {
-          throw new AppConfigError(`Could not find environment variable ${varName}`);
-        }
-
-        // there's a special case for APP_CONFIG_ENV, which is always the envType
-        output = output.replace(fullMatch, envType);
-      } else {
-        throw new AppConfigError(`Could not find environment variable ${varName}`);
-      }
-    }
-  }
-
-  logger.verbose(`Performed $substitute for "${text}" -> "${output}"`);
-
-  return output;
-}
-
-function getAliases(context: ParsingContext) {
-  const { environmentAliases } = context;
-
-  return (environmentAliases as EnvironmentAliases) ?? defaultAliases;
-}
-
-function getEnv(context: ParsingContext) {
-  const { environmentOverride, environmentSourceNames } = context;
-
-  return (
-    (environmentOverride as string) ??
-    currentEnvironment(getAliases(context), environmentSourceNames as string | string[])
-  );
-}
-
-const validateObject: ValidationFunction<
-  Record<string, any>
-> = validationFunction(({ emptySchema }) => emptySchema().addAdditionalProperties());
-
-const validateString: ValidationFunction<string> = validationFunction(({ stringSchema }) =>
-  stringSchema(),
-);
-
-const validateStringOrNull: ValidationFunction<string> = validationFunction(({ fromJsonSchema }) =>
-  fromJsonSchema({ type: ['null', 'string'] } as const),
-);
-=======
-  });
-}
->>>>>>> 5e0cf0da
+}