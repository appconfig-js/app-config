import { withTempFiles } from '@app-config/test-utils';
import { LiteralSource } from '@app-config/core';
import {
  tryDirective,
  ifDirective,
  eqDirective,
  envDirective,
<<<<<<< HEAD
  envVarDirective,
  extendsDirective,
  extendsSelfDirective,
  overrideDirective,
  timestampDirective,
  substituteDirective,
} from './index';

describe('$try directive', () => {
  it('uses main value', async () => {
    const source = new LiteralSource({
      $try: {
        $value: 'foobar',
        $fallback: 'barfoo',
      },
    });

    expect(await source.readToJSON([tryDirective()])).toEqual('foobar');
  });

  it('uses fallback value', async () => {
    const failDirective = forKey('$fail', () => () => {
      throw new Fallbackable();
    });

    const source = new LiteralSource({
      $try: {
        $value: {
          $fail: true,
        },
        $fallback: 'barfoo',
      },
    });

    expect(await source.readToJSON([tryDirective(), failDirective])).toEqual('barfoo');
  });

  it('doesnt evaluate fallback if value works', async () => {
    const failDirective = forKey('$fail', () => () => {
      throw new Fallbackable();
    });

    const source = new LiteralSource({
      $try: {
        $value: 'barfoo',
        $fallback: {
          $fail: true,
        },
      },
    });

    expect(await source.readToJSON([tryDirective(), failDirective])).toEqual('barfoo');
  });

  it('doesnt swallow plain errors', async () => {
    const failDirective = forKey('$fail', () => () => {
      throw new Error();
    });

    const source = new LiteralSource({
      $try: {
        $value: {
          $fail: true,
        },
        $fallback: 'barfoo',
      },
    });

    await expect(source.readToJSON([tryDirective(), failDirective])).rejects.toThrow(Error);
  });

  it('swallows plain errors with "unsafe" option', async () => {
    const failDirective = forKey('$fail', () => () => {
      throw new Error();
    });

    const source = new LiteralSource({
      $try: {
        $value: {
          $fail: true,
        },
        $fallback: 'barfoo',
        $unsafe: true,
      },
    });

    expect(await source.readToJSON([tryDirective(), failDirective])).toEqual('barfoo');
  });
});

describe('$if directive', () => {
  it('uses main value', async () => {
    const source = new LiteralSource({
      $if: {
        $check: true,
        $then: 'foobar',
        $else: 'barfoo',
      },
    });

    expect(await source.readToJSON([ifDirective()])).toEqual('foobar');
  });

  it('uses fallback value', async () => {
    const source = new LiteralSource({
      $if: {
        $check: false,
        $then: 'foobar',
        $else: 'barfoo',
      },
    });

    expect(await source.readToJSON([ifDirective()])).toEqual('barfoo');
  });

  it('doesnt evaluate the else branch', async () => {
    const source = new LiteralSource({
      $if: {
        $check: true,
        $then: 'barfoo',
        $else: {
          $fail: true,
        },
      },
    });

    expect(await source.readToJSON([ifDirective()])).toEqual('barfoo');
  });

  it('doesnt evaluate the other branch', async () => {
    const source = new LiteralSource({
      $if: {
        $check: false,
        $then: {
          $fail: true,
        },
        $else: 'barfoo',
      },
    });

    expect(await source.readToJSON([ifDirective()])).toEqual('barfoo');
  });

  it('disallows missing property', async () => {
    const source = new LiteralSource({
      $if: {
        $check: false,
        $else: 'barfoo',
      },
    });

    await expect(source.readToJSON([ifDirective()])).rejects.toThrow();
  });

  it('parses $check', async () => {
    const source = new LiteralSource({
      $if: {
        $check: {
          $env: {
            default: true,
          },
        },
        $then: 'foobar',
        $else: 'barfoo',
      },
    });

    expect(await source.readToJSON([ifDirective(), envDirective()])).toEqual('foobar');
  });
});

describe('$eq directive', () => {
  it('returns true for empty', async () => {
    const source = new LiteralSource({
      $eq: [],
    });

    expect(await source.readToJSON([eqDirective()])).toBe(true);
  });

  it('returns true for two numbers', async () => {
    const source = new LiteralSource({
      $eq: [42, 42],
    });

    expect(await source.readToJSON([eqDirective()])).toBe(true);
  });

  it('returns false for two numbers', async () => {
    const source = new LiteralSource({
      $eq: [42, 44],
    });

    expect(await source.readToJSON([eqDirective()])).toBe(false);
  });

  it('returns true for two objects', async () => {
    const source = new LiteralSource({
      $eq: [{ a: true }, { a: true }],
    });

    expect(await source.readToJSON([eqDirective()])).toBe(true);
  });

  it('returns false for two objects', async () => {
    const source = new LiteralSource({
      $eq: [{ a: true }, { b: true }],
    });

    expect(await source.readToJSON([eqDirective()])).toBe(false);
  });

  it('parses before checking equality', async () => {
    process.env.APP_CONFIG_ENV = 'test';
    const source = new LiteralSource({
      $eq: [{ $env: { default: { a: true } } }, { $env: { test: { a: true } } }],
    });

    expect(await source.readToJSON([eqDirective(), envDirective()])).toBe(true);
  });
});

describe('$hidden directive', () => {
  it('doesnt include hidden', async () => {
    const source = new LiteralSource({
      $hidden: {},
    });

    expect(await source.readToJSON([hiddenDirective()])).toEqual({});
  });

  it('merges hidden', async () => {
    const source = new LiteralSource({
      $hidden: {},
      foo: true,
    });

    expect(await source.readToJSON([hiddenDirective()])).toEqual({ foo: true });
  });

  it('references hidden property', async () => {
    const source = new LiteralSource({
      $hidden: {
        foo: 42,
      },
      baz: {
        $hidden: 44,
      },
      foo: {
        $extendsSelf: '$hidden.foo',
      },
      bar: {
        $extendsSelf: 'baz.$hidden',
      },
    });

    expect(await source.readToJSON([extendsSelfDirective(), hiddenDirective()])).toEqual({
      baz: {},
      foo: 42,
      bar: 44,
    });
  });

  it('references hidden property and processes it', async () => {
    process.env.FOO = 'bar';

    const source = new LiteralSource({
      $hidden: {
        foo: {
          $envVar: 'FOO',
        },
      },
      foo: {
        $extendsSelf: '$hidden.foo',
      },
    });

    expect(
      await source.readToJSON([extendsSelfDirective(), hiddenDirective(), envVarDirective()]),
    ).toEqual({
      foo: 'bar',
    });
  });
});

describe('$extends directive', () => {
  it('fails if file is missing', async () => {
    const source = new LiteralSource({
      $extends: './test-file.json',
    });

    await expect(source.read([extendsDirective()])).rejects.toBeInstanceOf(NotFoundError);
  });

  it('merges in file at top level', async () => {
    await withTempFiles(
      {
        'test-file.json': `{ "foo": true }`,
      },
      async (inDir) => {
        const source = new LiteralSource({
          $extends: inDir('test-file.json'),
        });

        const parsed = await source.read([extendsDirective()]);

        expect(parsed.toJSON()).toEqual({ foo: true });
      },
    );
  });

  it('merges two files', async () => {
    await withTempFiles(
      {
        'referenced-file.json': `{ "foo": true }`,
        'test-file.json': `{ "$extends": "./referenced-file.json", "bar": true }`,
      },
      async (inDir) => {
        const source = new FileSource(inDir('test-file.json'));
        const parsed = await source.read([extendsDirective()]);

        expect(parsed.toJSON()).toEqual({ foo: true, bar: true });
      },
    );
  });

  it('merges many files (flat)', async () => {
    await withTempFiles(
      {
        'referenced-file-1.json': `{ "foo": true }`,
        'referenced-file-2.json': `{ "bar": true }`,
        'referenced-file-3.json': `{ "baz": true }`,

        'test-file.json': `{
          "qux": true,
          "$extends": [
            "./referenced-file-1.json",
            "./referenced-file-2.json",
            "./referenced-file-3.json"
          ]
        }`,
      },
      async (inDir) => {
        const source = new FileSource(inDir('test-file.json'));
        const parsed = await source.read([extendsDirective()]);

        expect(parsed.toJSON()).toEqual({ foo: true, bar: true, baz: true, qux: true });
      },
    );
  });

  it('merges many files (recursive)', async () => {
    await withTempFiles(
      {
        'referenced-file-3.json': `{ "qux": true, "foo": false }`,
        'referenced-file-2.json': `{ "$extends": "./referenced-file-3.json", "baz": true }`,
        'referenced-file.json': `{ "$extends": "./referenced-file-2.json", "bar": true }`,
        'test-file.json': `{ "$extends": "./referenced-file.json", "foo": true }`,
      },
      async (inDir) => {
        const source = new FileSource(inDir('test-file.json'));
        const parsed = await source.read([extendsDirective()]);

        expect(parsed.toJSON()).toEqual({ foo: true, bar: true, baz: true, qux: true });
      },
    );
  });

  it('reference filepaths are treated relative to cwd of files', async () => {
    await withTempFiles(
      {
        'foo/bar/referenced-file-3.json': `{ "qux": true }`,
        'foo/referenced-file-2.json': `{ "$extends": "./bar/referenced-file-3.json", "baz": true }`,
        'foo/referenced-file.json': `{ "$extends": "./referenced-file-2.json", "bar": true }`,
        'test-file.json': `{ "$extends": "./foo/referenced-file.json", "foo": true }`,
      },
      async (inDir) => {
        const source = new FileSource(inDir('test-file.json'));
        const parsed = await source.read([extendsDirective()]);

        expect(parsed.toJSON()).toEqual({ foo: true, bar: true, baz: true, qux: true });
      },
    );
  });

  it('relative filepaths in complex tree structure', async () => {
    await withTempFiles(
      {
        'bar/ref.json5': `{
          bar: true,
        }`,
        'baz/ref.json5': `{
          baz: true,
        }`,
        'foo/ref.json5': `{
          foo: true,
          // ref.json5
          $extends: "../ref.json5",
          bar: {
            // bar/ref.json5
            $extends: "../bar/ref.json5",
          },
        }`,
        'ref.json5': `{
          baz: {
            // baz/ref.json5
            $extends: "./baz/ref.json5",
          },
        }`,
        'test-file.json5': `{
          root: true,
          $extends: "./foo/ref.json5",
        }`,
      },
      async (inDir) => {
        const source = new FileSource(inDir('test-file.json5'));
        const parsed = await source.read([extendsDirective()]);

        expect(parsed.toJSON()).toEqual({
          root: true,
          // foo/ref.json5
          foo: true,
          // foo/ref.json5 -> ../ref.json5 -> baz
          baz: {
            // baz/ref.json5
            baz: true,
          },
          bar: {
            // bar/ref.json5
            bar: true,
          },
        });
      },
    );
  });

  it('merges two files with an override', async () => {
    await withTempFiles(
      {
        'referenced-file.json': `{ "foo": true, "bar": true }`,
        'test-file.json': `{ "$extends": "./referenced-file.json", "bar": false }`,
      },
      async (inDir) => {
        const source = new FileSource(inDir('test-file.json'));
        const parsed = await source.read([extendsDirective()]);

        expect(parsed.toJSON()).toEqual({ foo: true, bar: false });
      },
    );
  });

  it('supports object notation', async () => {
    await withTempFiles(
      {
        'referenced-file.json': `{ "foo": true }`,
        'test-file.json': `{
          "$extends": { "path": "./referenced-file.json" },
          "bar": false
        }`,
      },
      async (inDir) => {
        const source = new FileSource(inDir('test-file.json'));
        const parsed = await source.read([extendsDirective()]);

        expect(parsed.toJSON()).toEqual({ foo: true, bar: false });
      },
    );
  });

  it('allows optional extending files', async () => {
    await withTempFiles(
      {
        'test-file.json': `{
          "$extends": { "path": "./referenced-file.json", "optional": true },
          "foo": true
        }`,
      },
      async (inDir) => {
        const source = new FileSource(inDir('test-file.json'));
        const parsed = await source.read([extendsDirective()]);

        expect(parsed.toJSON()).toEqual({ foo: true });
      },
    );
  });

  it('selects specific properties', async () => {
    await withTempFiles(
      {
        'referenced-file.json': `{ "foo": { "bar": { "baz": true } } }`,
        'test-file.json': `{
          "$extends": { "path": "./referenced-file.json", "select": "foo.bar" },
          "foo": true
        }`,
      },
      async (inDir) => {
        const source = new FileSource(inDir('test-file.json'));
        const parsed = await source.read([extendsDirective()]);

        expect(parsed.toJSON()).toEqual({ foo: true, baz: true });
      },
    );
  });

  it('selects a non-object property', async () => {
    await withTempFiles(
      {
        'referenced-file.json': `{ "foo": 42, "bar": { "a": true, "b": true } }`,
        'test-file.yaml': `
          foo:
            $extends:
              path: ./referenced-file.json
              select: 'bar'
          bar:
            $extends:
              path: ./referenced-file.json
              select: 'foo'
        `,
      },
      async (inDir) => {
        const source = new FileSource(inDir('test-file.yaml'));
        const parsed = await source.read([extendsDirective()]);

        expect(parsed.toJSON()).toEqual({ foo: { a: true, b: true }, bar: 42 });
      },
    );
  });
});

describe('$override directive', () => {
  it('fails if file is missing', async () => {
    const source = new LiteralSource({
      $override: './test-file.json',
    });

    await expect(source.read([overrideDirective()])).rejects.toBeInstanceOf(NotFoundError);
  });

  it('merges two files', async () => {
    await withTempFiles(
      {
        'referenced-file.json': `{ "foo": true }`,
        'test-file.json': `{ "$override": "./referenced-file.json", "bar": true }`,
      },
      async (inDir) => {
        const source = new FileSource(inDir('test-file.json'));
        const parsed = await source.read([overrideDirective()]);

        expect(parsed.toJSON()).toEqual({ foo: true, bar: true });
      },
    );
  });

  it('merges two files with an override', async () => {
    await withTempFiles(
      {
        'referenced-file.json': `{ "foo": true, "bar": true }`,
        'test-file.json': `{ "$override": "./referenced-file.json", "bar": false }`,
      },
      async (inDir) => {
        const source = new FileSource(inDir('test-file.json'));
        const parsed = await source.read([overrideDirective()]);

        expect(parsed.toJSON()).toEqual({ foo: true, bar: true });
      },
    );
  });

  it('merges many files (recursive)', async () => {
    await withTempFiles(
      {
        'referenced-file-3.json': `{ "qux": true, "foo": false }`,
        'referenced-file-2.json': `{ "$override": "./referenced-file-3.json", "baz": true }`,
        'referenced-file.json': `{ "$override": "./referenced-file-2.json", "bar": true }`,
        'test-file.json': `{ "$override": "./referenced-file.json", "foo": true, "bar": false, "baz": false }`,
      },
      async (inDir) => {
        const source = new FileSource(inDir('test-file.json'));
        const parsed = await source.read([overrideDirective()]);

        expect(parsed.toJSON()).toEqual({ foo: false, bar: true, baz: true, qux: true });
      },
    );
  });

  it('merges many files (flat)', async () => {
    await withTempFiles(
      {
        'referenced-file-1.json': `{ "foo": true }`,
        'referenced-file-2.json': `{ "bar": true }`,
        'referenced-file-3.json': `{ "baz": true }`,

        'test-file.json': `{
          "qux": true,
          "$override": [
            "./referenced-file-1.json",
            "./referenced-file-2.json",
            "./referenced-file-3.json"
          ]
        }`,
      },
      async (inDir) => {
        const source = new FileSource(inDir('test-file.json'));
        const parsed = await source.read([overrideDirective()]);

        expect(parsed.toJSON()).toEqual({ foo: true, bar: true, baz: true, qux: true });
      },
    );
  });
});

describe('$extendsSelf directive', () => {
  it('fails when $extendsSelf selector is invalid', async () => {
    const source = new LiteralSource({
      foo: {
        $extendsSelf: 'foo.bar',
      },
    });

    await expect(source.read([extendsSelfDirective()])).rejects.toThrow();
  });

  it('fails when $extendsSelf selector is not a string', async () => {
    const source = new LiteralSource({
      foo: {
        $extendsSelf: {},
      },
    });

    await expect(source.read([extendsSelfDirective()])).rejects.toThrow();
  });

  it('resolves a simple $extendsSelf selector', async () => {
    const source = new LiteralSource({
      foo: {
        bar: {
          baz: 42,
        },
      },
      qux: {
        $extendsSelf: 'foo.bar',
      },
    });

    const parsed = await source.read([extendsSelfDirective()]);
    expect(parsed.toJSON()).toEqual({
      foo: { bar: { baz: 42 } },
      qux: { baz: 42 },
    });
  });

  it('resolves a $extendsSelf selector to a literal value', async () => {
    const source = new LiteralSource({
      foo: {
        bar: {
          baz: 42,
        },
      },
      qux: {
        $extendsSelf: 'foo.bar.baz',
      },
    });

    const parsed = await source.read([extendsSelfDirective()]);
    expect(parsed.toJSON()).toEqual({
      foo: { bar: { baz: 42 } },
      qux: 42,
    });
  });

  it('resolves an $extends selector to own file', async () => {
    await withTempFiles(
      {
        'test-file.yaml': `
          foo:
            bar:
              baz: 42

          qux:
            $extends:
              path: './test-file.yaml'
              selector: '.foo.bar'
        `,
      },
      async (inDir) => {
        const source = new LiteralSource({
          $extends: inDir('test-file.yaml'),
        });

        await expect(source.read([extendsDirective()])).rejects.toThrow();
      },
    );
  });
});

describe('$env directive', () => {
  it('fails when not in an environment', async () => {
    const source = new LiteralSource({ $env: {} });
    await expect(source.read([envDirective()])).rejects.toThrow();
  });

  it('fails when no options match current environment', async () => {
    process.env.NODE_ENV = 'test';
    const source = new LiteralSource({ $env: { dev: true } });
    await expect(source.read([envDirective()])).rejects.toThrow();
  });

  it('fails when options is not an object', async () => {
    const source = new LiteralSource({
      foo: {
        $env: 'invalid',
      },
    });

    await expect(source.read([envDirective()])).rejects.toThrow();
  });

  it('resolves to default environment', async () => {
    const source = new LiteralSource({ $env: { default: 42 } });
    const parsed = await source.read([envDirective()]);

    expect(parsed.toJSON()).toEqual(42);
  });

  it('fails to resolve with no current environment', async () => {
    process.env.NODE_ENV = undefined;

    const source = new LiteralSource({ $env: { test: 42 } });
    await expect(source.read([envDirective()])).rejects.toThrow();
  });

  it('resolves to default with no current environment', async () => {
    process.env.NODE_ENV = undefined;

    const source = new LiteralSource({ $env: { default: 42 } });

    expect(await source.readToJSON([envDirective()])).toBe(42);
  });

  it('resolves to test environment', async () => {
    process.env.NODE_ENV = 'test';
    const source = new LiteralSource({ $env: { test: 84, default: 42 } });
    const parsed = await source.read([envDirective()]);

    expect(parsed.toJSON()).toEqual(84);
  });

  it('resolves to environment alias', async () => {
    process.env.NODE_ENV = 'development';
    const source = new LiteralSource({ $env: { dev: 84, default: 42 } });
    const parsed = await source.read([envDirective()]);

    expect(parsed.toJSON()).toEqual(84);
  });

  it('uses environment alias', async () => {
    process.env.NODE_ENV = 'dev';
    const source = new LiteralSource({ $env: { development: 84, default: 42 } });
    const parsed = await source.read([envDirective()]);

    expect(parsed.toJSON()).toEqual(84);
  });

  it('resolves to object', async () => {
    process.env.NODE_ENV = 'test';
    const source = new LiteralSource({
      $env: { test: { testing: true }, default: { testing: false } },
    });

    const parsed = await source.read([envDirective()]);
    expect(parsed.toJSON()).toEqual({ testing: true });
  });

  it('resolves to null', async () => {
    process.env.NODE_ENV = 'test';
    const source = new LiteralSource({
      $env: { test: null },
    });

    const parsed = await source.read([envDirective()]);
    expect(parsed.toJSON()).toEqual(null);
  });

  it('uses the none option', async () => {
    delete process.env.NODE_ENV;
    const source = new LiteralSource({
      $env: { default: 1, none: 2 },
    });

    const parsed = await source.read([envDirective()]);
    expect(parsed.toJSON()).toEqual(2);
  });

  it('uses the default over the none option when env is defined', async () => {
    process.env.NODE_ENV = 'test';
    const source = new LiteralSource({
      $env: { default: 1, none: 2 },
    });

    const parsed = await source.read([envDirective()]);
    expect(parsed.toJSON()).toEqual(1);
  });

  it('doesnt evaluate non-current environment', async () => {
    const failDirective = forKey('$fail', () => () => {
      throw new Error();
    });

    process.env.NODE_ENV = 'test';
    const source = new LiteralSource({
      $env: { test: null, dev: { $fail: true } },
    });

    const parsed = await source.read([envDirective(), failDirective]);
    expect(parsed.toJSON()).toEqual(null);
  });

  it('merges selection with sibling keys', async () => {
    const source = new LiteralSource({
      sibling: true,
      testing: false,
      $env: {
        test: { testing: true },
        default: { testing: false },
      },
    });

    process.env.NODE_ENV = 'test';
    const parsed = await source.read([envDirective()]);
    expect(parsed.toJSON()).toEqual({ sibling: true, testing: true });

    process.env.NODE_ENV = 'development';
    const parsed2 = await source.read([envDirective()]);
    expect(parsed2.toJSON()).toEqual({ sibling: true, testing: false });
  });

  it('overrides env', async () => {
    await withTempFiles(
      {
        'test-file.yml': `
          foo:
            $env:
              default: 44
              dev: 88
        `,
      },
      async (inDir) => {
        const source = new LiteralSource({
          $extends: {
            path: inDir('test-file.yml'),
            env: 'development',
          },
        });

        const parsed = await source.read([envDirective(), extendsDirective()]);

        expect(parsed.toJSON()).toEqual({ foo: 88 });
      },
    );
  });
});

/* eslint-disable no-template-curly-in-string */
describe('$substitute directive', () => {
  it('fails with non-string values', async () => {
    const source = new LiteralSource({ $substitute: {} });
    await expect(source.read([substituteDirective()])).rejects.toThrow();
  });

  it('does simple environment variable substitution', async () => {
    process.env.FOO = 'foo';
    process.env.BAR = 'bar';

    const source = new LiteralSource({
      foo: { $substitute: '$FOO' },
      bar: { $substitute: '$BAR' },
    });

    const parsed = await source.read([substituteDirective()]);

    expect(parsed.toJSON()).toEqual({ foo: 'foo', bar: 'bar' });
  });

  it('uses $subs shorthand', async () => {
    process.env.FOO = 'bar';

    const source = new LiteralSource({
      foo: { $subs: '$FOO' },
    });

    const parsed = await source.read([substituteDirective()]);

    expect(parsed.toJSON()).toEqual({ foo: 'bar' });
  });

  it('does environment variable substitution fallback', async () => {
    const source = new LiteralSource({
      foo: { $substitute: '${FOO:-baz}' },
    });

    const parsed = await source.read([substituteDirective()]);

    expect(parsed.toJSON()).toEqual({ foo: 'baz' });
  });

  it('does environment variable substitution with empty value', async () => {
    process.env.FOO = '';

    const source = new LiteralSource({
      foo: { $substitute: '${FOO}' },
    });

    const parsed = await source.read([substituteDirective()]);

    expect(parsed.toJSON()).toEqual({ foo: '' });
  });

  it('does environment variable substitution with empty fallback', async () => {
    const source = new LiteralSource({
      foo: { $substitute: '${FOO:-}' },
    });

    const parsed = await source.read([substituteDirective()]);

    expect(parsed.toJSON()).toEqual({ foo: '' });
  });

  it('flows through nested substitution', async () => {
    process.env.BAR = 'qux';

    const source = new LiteralSource({
      foo: { $substitute: '${FOO:-${BAR}}' },
    });

    const parsed = await source.read([substituteDirective()]);

    expect(parsed.toJSON()).toEqual({ foo: 'qux' });
  });

  it('does variable substitutions mid-string', async () => {
    process.env.FOO = 'foo';

    const source = new LiteralSource({
      foo: { $substitute: 'bar ${FOO} bar' },
    });

    const parsed = await source.read([substituteDirective()]);

    expect(parsed.toJSON()).toEqual({ foo: 'bar foo bar' });
  });

  it('does multiple variable substitutions', async () => {
    process.env.FOO = 'foo';
    process.env.BAR = 'bar';

    const source = new LiteralSource({
      foo: { $substitute: '${FOO} $BAR' },
    });

    const parsed = await source.read([substituteDirective()]);

    expect(parsed.toJSON()).toEqual({ foo: 'foo bar' });
  });

  it('does multiple variable substitutions with fallbacks', async () => {
    process.env.FOO = 'foo';

    const source = new LiteralSource({
      foo: { $substitute: '${FOO} ${BAR:-bar}' },
    });

    const parsed = await source.read([substituteDirective()]);

    expect(parsed.toJSON()).toEqual({ foo: 'foo bar' });
  });

  it('does variable substitution in array', async () => {
    process.env.FOO = 'foo';

    const source = new LiteralSource({
      foo: [{ $substitute: '${FOO}' }, 'bar'],
    });

    const parsed = await source.read([substituteDirective()]);

    expect(parsed.toJSON()).toEqual({ foo: ['foo', 'bar'] });
  });

  it('reads special case variable $APP_CONFIG_ENV', async () => {
    process.env.NODE_ENV = 'qa';

    const source = new LiteralSource({
      foo: { $subs: '${APP_CONFIG_ENV}' },
    });

    const parsed = await source.read([substituteDirective()]);

    expect(parsed.toJSON()).toEqual({ foo: 'qa' });
  });

  it('reads special case name APP_CONFIG_ENV', async () => {
    process.env.NODE_ENV = 'qa';

    const source = new LiteralSource({
      foo: { $subs: { name: 'APP_CONFIG_ENV' } },
    });

    const parsed = await source.read([substituteDirective()]);

    expect(parsed.toJSON()).toEqual({ foo: 'qa' });
  });

  it('reads object with name', async () => {
    process.env.FOO = 'foo';

    const source = new LiteralSource({
      foo: { $substitute: { name: 'FOO' } },
    });

    const parsed = await source.read([substituteDirective()]);

    expect(parsed.toJSON()).toEqual({ foo: 'foo' });
  });

  it('fails with name when not defined', async () => {
    const source = new LiteralSource({
      foo: { $substitute: { name: 'FOO' } },
    });

    await expect(source.read([substituteDirective()])).rejects.toThrow();
  });

  it('uses name when fallback is defined', async () => {
    process.env.FOO = 'foo';

    const source = new LiteralSource({
      foo: { $substitute: { name: 'FOO', fallback: 'bar' } },
    });

    const parsed = await source.read([substituteDirective()]);

    expect(parsed.toJSON()).toEqual({ foo: 'foo' });
  });

  it('uses fallback when name was not found', async () => {
    const source = new LiteralSource({
      foo: { $substitute: { name: 'FOO', fallback: 'bar' } },
    });

    const parsed = await source.read([substituteDirective()]);

    expect(parsed.toJSON()).toEqual({ foo: 'bar' });
  });

  it('allows null value when allowNull', async () => {
    const source = new LiteralSource({
      foo: { $substitute: { name: 'FOO', fallback: null, allowNull: true } },
    });

    const parsed = await source.read([substituteDirective()]);

    expect(parsed.toJSON()).toEqual({ foo: null });
  });

  it('does not allow number even when allowNull', async () => {
    const source = new LiteralSource({
      foo: { $substitute: { name: 'FOO', fallback: 42, allowNull: true } },
    });

    await expect(source.read([substituteDirective()])).rejects.toThrow();
  });

  it('parses ints', async () => {
    process.env.FOO = '11';

    const source = new LiteralSource({
      $substitute: { name: 'FOO', parseInt: true },
    });

    expect(await source.readToJSON([substituteDirective()])).toEqual(11);
  });

  it('fails when int is invalid', async () => {
    process.env.FOO = 'not a number';

    const source = new LiteralSource({
      $substitute: { name: 'FOO', parseInt: true },
    });

    await expect(source.read([substituteDirective()])).rejects.toThrow();
  });

  it('parses float', async () => {
    process.env.FOO = '11.2';

    const source = new LiteralSource({
      $substitute: { name: 'FOO', parseFloat: true },
    });

    expect(await source.readToJSON([substituteDirective()])).toEqual(11.2);
  });

  it('fails when float is invalid', async () => {
    process.env.FOO = 'not a number';

    const source = new LiteralSource({
      $substitute: { name: 'FOO', parseFloat: true },
    });

    await expect(source.read([substituteDirective()])).rejects.toThrow();
  });

  it('parses boolean = true', async () => {
    process.env.FOO = 'true';

    const source = new LiteralSource({
      $substitute: { name: 'FOO', parseBool: true },
    });

    expect(await source.readToJSON([substituteDirective()])).toEqual(true);
  });

  it('parses boolean = 1', async () => {
    process.env.FOO = '1';

    const source = new LiteralSource({
      $substitute: { name: 'FOO', parseBool: true },
    });

    expect(await source.readToJSON([substituteDirective()])).toEqual(true);
  });

  it('parses boolean = 0', async () => {
    process.env.FOO = '0';

    const source = new LiteralSource({
      $substitute: { name: 'FOO', parseBool: true },
    });

    expect(await source.readToJSON([substituteDirective()])).toEqual(false);
  });

  it('parses boolean = false', async () => {
    process.env.FOO = 'false';

    const source = new LiteralSource({
      $substitute: { name: 'FOO', parseBool: true },
    });

    expect(await source.readToJSON([substituteDirective()])).toEqual(false);
  });

  it('doesnt visit fallback if name is defined', async () => {
    const failDirective = forKey('$fail', () => () => {
      throw new Error();
    });

    process.env.FOO = 'foo';

    const source = new LiteralSource({
      foo: { $substitute: { name: 'FOO', fallback: { $fail: true } } },
    });

    const parsed = await source.read([substituteDirective(), failDirective]);

    expect(parsed.toJSON()).toEqual({ foo: 'foo' });
  });
});

describe('$envVar directive', () => {
  it('fails with non-string values', async () => {
    const source = new LiteralSource({ $envVar: {} });
    await expect(source.read([envVarDirective()])).rejects.toThrow();
  });

  it('does simple environment variable substitution', async () => {
    process.env.FOO = 'foo';
    process.env.BAR = 'bar';

    const source = new LiteralSource({
      foo: { $envVar: 'FOO' },
      bar: { $envVar: 'BAR' },
    });

    const parsed = await source.read([envVarDirective()]);

    expect(parsed.toJSON()).toEqual({ foo: 'foo', bar: 'bar' });
  });

  it('reads object with name', async () => {
    process.env.FOO = 'foo';

    const source = new LiteralSource({
      foo: { $envVar: { name: 'FOO' } },
    });

    const parsed = await source.read([envVarDirective()]);

    expect(parsed.toJSON()).toEqual({ foo: 'foo' });
  });

  it('fails with name when not defined', async () => {
    const source = new LiteralSource({
      foo: { $envVar: { name: 'FOO' } },
    });

    await expect(source.read([envVarDirective()])).rejects.toThrow();
  });

  it('uses name when fallback is defined', async () => {
    process.env.FOO = 'foo';

    const source = new LiteralSource({
      foo: { $envVar: { name: 'FOO', fallback: 'bar' } },
    });

    const parsed = await source.read([envVarDirective()]);

    expect(parsed.toJSON()).toEqual({ foo: 'foo' });
  });

  it('uses fallback when name was not found', async () => {
    const source = new LiteralSource({
      foo: { $envVar: { name: 'FOO', fallback: 'bar' } },
    });

    const parsed = await source.read([envVarDirective()]);

    expect(parsed.toJSON()).toEqual({ foo: 'bar' });
  });

  it('allows null value when allowNull', async () => {
    const source = new LiteralSource({
      foo: { $envVar: { name: 'FOO', fallback: null, allowNull: true } },
    });

    const parsed = await source.read([envVarDirective()]);

    expect(parsed.toJSON()).toEqual({ foo: null });
  });

  it('does not allow number even when allowNull', async () => {
    const source = new LiteralSource({
      foo: { $envVar: { name: 'FOO', fallback: 42, allowNull: true } },
    });

    await expect(source.read([envVarDirective()])).rejects.toThrow();
  });

  it('parses ints', async () => {
    process.env.FOO = '11';

    const source = new LiteralSource({
      $envVar: { name: 'FOO', parseInt: true },
    });

    expect(await source.readToJSON([envVarDirective()])).toEqual(11);
  });

  it('fails when int is invalid', async () => {
    process.env.FOO = 'not a number';

    const source = new LiteralSource({
      $envVar: { name: 'FOO', parseInt: true },
    });

    await expect(source.read([envVarDirective()])).rejects.toThrow();
  });

  it('parses float', async () => {
    process.env.FOO = '11.2';

    const source = new LiteralSource({
      $envVar: { name: 'FOO', parseFloat: true },
    });

    expect(await source.readToJSON([envVarDirective()])).toEqual(11.2);
  });

  it('fails when float is invalid', async () => {
    process.env.FOO = 'not a number';

    const source = new LiteralSource({
      $envVar: { name: 'FOO', parseFloat: true },
    });

    await expect(source.read([envVarDirective()])).rejects.toThrow();
  });

  it('parses boolean = true', async () => {
    process.env.FOO = 'true';

    const source = new LiteralSource({
      $envVar: { name: 'FOO', parseBool: true },
    });

    expect(await source.readToJSON([envVarDirective()])).toEqual(true);
  });

  it('parses boolean = 1', async () => {
    process.env.FOO = '1';

    const source = new LiteralSource({
      $envVar: { name: 'FOO', parseBool: true },
    });

    expect(await source.readToJSON([envVarDirective()])).toEqual(true);
  });

  it('parses boolean = 0', async () => {
    process.env.FOO = '0';

    const source = new LiteralSource({
      $envVar: { name: 'FOO', parseBool: true },
    });

    expect(await source.readToJSON([envVarDirective()])).toEqual(false);
  });

  it('parses boolean = false', async () => {
    process.env.FOO = 'false';

    const source = new LiteralSource({
      $envVar: { name: 'FOO', parseBool: true },
    });

    expect(await source.readToJSON([envVarDirective()])).toEqual(false);
  });

  it('doesnt visit fallback if name is defined', async () => {
    const failDirective = forKey('$fail', () => () => {
      throw new Error();
    });

    process.env.FOO = 'foo';

    const source = new LiteralSource({
      foo: { $envVar: { name: 'FOO', fallback: { fail: true } } },
    });

    const parsed = await source.read([envVarDirective(), failDirective]);

    expect(parsed.toJSON()).toEqual({ foo: 'foo' });
  });

  it('reads special case name APP_CONFIG_ENV', async () => {
    process.env.NODE_ENV = 'qa';

    const source = new LiteralSource({
      foo: { $envVar: { name: 'APP_CONFIG_ENV' } },
    });

    const parsed = await source.read([envVarDirective()]);

    expect(parsed.toJSON()).toEqual({ foo: 'qa' });
  });
});

describe('$timestamp directive', () => {
  it('uses the current date', async () => {
    const now = new Date();

    const source = new LiteralSource({
      now: { $timestamp: true },
    });

    const parsed = await source.read([timestampDirective(() => now)]);

    expect(parsed.toJSON()).toEqual({ now: now.toISOString() });
  });

  it('uses locale date string', async () => {
    const now = new Date(2020, 11, 25, 8, 30, 0);

    const source = new LiteralSource({
      now: {
        $timestamp: {
          locale: 'en-US',
          weekday: 'long',
          year: 'numeric',
          month: 'long',
          day: 'numeric',
        },
      },
    });

    const parsed = await source.read([timestampDirective(() => now)]);

    expect(parsed.toJSON()).toEqual({ now: 'Friday, December 25, 2020' });
  });

  it('rejects a bad option', async () => {
    const now = new Date();

    const source = new LiteralSource({
      now: { $timestamp: null },
    });

    await expect(source.read([timestampDirective(() => now)])).rejects.toThrow();
  });

  it('rejects a bad locale', async () => {
    const now = new Date();

    const source = new LiteralSource({
      now: { $timestamp: { locale: null } },
    });

    await expect(source.read([timestampDirective(() => now)])).rejects.toThrow();
  });
});
=======
  extendsDirective,
  substituteDirective,
  envVarDirective,
  parseDirective,
} from './index';
>>>>>>> 5e0cf0da

/* eslint-disable no-template-curly-in-string */
describe('extension combinations', () => {
  it('combines $env and $extends directives', async () => {
    await withTempFiles(
      {
        'test-file.json': `{ "foo": true }`,
      },
      async (inDir) => {
        const source = new LiteralSource({
          $extends: {
            $env: {
              default: inDir('test-file.json'),
            },
          },
        });

        const parsed = await source.read([envDirective(), extendsDirective()]);

        expect(parsed.toJSON()).toEqual({ foo: true });
      },
    );
  });

  it('combines $extends and $env directives', async () => {
    await withTempFiles(
      {
        'test-file.json': `{ "foo": true }`,
      },
      async (inDir) => {
        process.env.NODE_ENV = 'development';

        const source = new LiteralSource({
          $env: {
            default: {
              $extends: inDir('test-file.json'),
            },
            test: {
              foo: false,
            },
          },
        });

        const parsed = await source.read([envDirective(), extendsDirective()]);

        expect(parsed.toJSON()).toEqual({ foo: true });
      },
    );
  });

  it('combines $env and $substitute directives', async () => {
    const source = new LiteralSource({
      apiUrl: {
        $env: {
          default: {
            $substitute: 'http://${MY_IP:-localhost}:3000',
          },
          qa: 'http://example.com',
        },
      },
    });

    const parsed = await source.read([envDirective(), substituteDirective()]);

    expect(parsed.toJSON()).toEqual({ apiUrl: 'http://localhost:3000' });
  });

  it('combines $extends and $substitute directives', async () => {
    await withTempFiles({ 'other-file.json': JSON.stringify({ foo: 'bar' }) }, async (inDir) => {
      process.env.SOME_VAR = inDir('./other-file.json');

      const source = new LiteralSource({
        $extends: {
          $substitute: '$SOME_VAR',
        },
      });

      const parsed = await source.read([extendsDirective(), substituteDirective()]);

      expect(parsed.toJSON()).toEqual({ foo: 'bar' });
    });
  });

  it('combines $try and $extends', async () => {
    const source = new LiteralSource({
      $try: {
        $value: {
          $extends: './test-file.json',
        },
        $fallback: {
          fellBack: true,
        },
      },
    });

    await expect(source.readToJSON([extendsDirective(), tryDirective()])).resolves.toEqual({
      fellBack: true,
    });
  });

  it('combines $if and $eq', async () => {
    const source = new LiteralSource({
      $if: {
        $check: {
          $eq: ['foo', 'foo'],
        },
        $then: 'foo',
        $else: 'bar',
      },
    });

    await expect(source.readToJSON([ifDirective(), eqDirective()])).resolves.toEqual('foo');
  });

  it('combines $envVar and $parseBool directives', async () => {
    process.env.FOO = '1';

    const source = new LiteralSource({
      featureEnabled: {
        $parseBool: {
          $envVar: 'FOO',
        },
      },
    });

    const parsed = await source.read([envVarDirective(), parseDirective()]);

    expect(parsed.toJSON()).toEqual({ featureEnabled: true });
  });

  it('combines $envVar and $parseBool directives 2', async () => {
    const source = new LiteralSource({
      featureEnabled: {
        $parseBool: {
          $envVar: { name: 'FOO', allowNull: true, fallback: null },
        },
      },
    });

    const parsed = await source.read([parseDirective(), envVarDirective()]);

    expect(parsed.toJSON()).toEqual({ featureEnabled: false });
  });
});<|MERGE_RESOLUTION|>--- conflicted
+++ resolved
@@ -5,1425 +5,11 @@
   ifDirective,
   eqDirective,
   envDirective,
-<<<<<<< HEAD
-  envVarDirective,
-  extendsDirective,
-  extendsSelfDirective,
-  overrideDirective,
-  timestampDirective,
-  substituteDirective,
-} from './index';
-
-describe('$try directive', () => {
-  it('uses main value', async () => {
-    const source = new LiteralSource({
-      $try: {
-        $value: 'foobar',
-        $fallback: 'barfoo',
-      },
-    });
-
-    expect(await source.readToJSON([tryDirective()])).toEqual('foobar');
-  });
-
-  it('uses fallback value', async () => {
-    const failDirective = forKey('$fail', () => () => {
-      throw new Fallbackable();
-    });
-
-    const source = new LiteralSource({
-      $try: {
-        $value: {
-          $fail: true,
-        },
-        $fallback: 'barfoo',
-      },
-    });
-
-    expect(await source.readToJSON([tryDirective(), failDirective])).toEqual('barfoo');
-  });
-
-  it('doesnt evaluate fallback if value works', async () => {
-    const failDirective = forKey('$fail', () => () => {
-      throw new Fallbackable();
-    });
-
-    const source = new LiteralSource({
-      $try: {
-        $value: 'barfoo',
-        $fallback: {
-          $fail: true,
-        },
-      },
-    });
-
-    expect(await source.readToJSON([tryDirective(), failDirective])).toEqual('barfoo');
-  });
-
-  it('doesnt swallow plain errors', async () => {
-    const failDirective = forKey('$fail', () => () => {
-      throw new Error();
-    });
-
-    const source = new LiteralSource({
-      $try: {
-        $value: {
-          $fail: true,
-        },
-        $fallback: 'barfoo',
-      },
-    });
-
-    await expect(source.readToJSON([tryDirective(), failDirective])).rejects.toThrow(Error);
-  });
-
-  it('swallows plain errors with "unsafe" option', async () => {
-    const failDirective = forKey('$fail', () => () => {
-      throw new Error();
-    });
-
-    const source = new LiteralSource({
-      $try: {
-        $value: {
-          $fail: true,
-        },
-        $fallback: 'barfoo',
-        $unsafe: true,
-      },
-    });
-
-    expect(await source.readToJSON([tryDirective(), failDirective])).toEqual('barfoo');
-  });
-});
-
-describe('$if directive', () => {
-  it('uses main value', async () => {
-    const source = new LiteralSource({
-      $if: {
-        $check: true,
-        $then: 'foobar',
-        $else: 'barfoo',
-      },
-    });
-
-    expect(await source.readToJSON([ifDirective()])).toEqual('foobar');
-  });
-
-  it('uses fallback value', async () => {
-    const source = new LiteralSource({
-      $if: {
-        $check: false,
-        $then: 'foobar',
-        $else: 'barfoo',
-      },
-    });
-
-    expect(await source.readToJSON([ifDirective()])).toEqual('barfoo');
-  });
-
-  it('doesnt evaluate the else branch', async () => {
-    const source = new LiteralSource({
-      $if: {
-        $check: true,
-        $then: 'barfoo',
-        $else: {
-          $fail: true,
-        },
-      },
-    });
-
-    expect(await source.readToJSON([ifDirective()])).toEqual('barfoo');
-  });
-
-  it('doesnt evaluate the other branch', async () => {
-    const source = new LiteralSource({
-      $if: {
-        $check: false,
-        $then: {
-          $fail: true,
-        },
-        $else: 'barfoo',
-      },
-    });
-
-    expect(await source.readToJSON([ifDirective()])).toEqual('barfoo');
-  });
-
-  it('disallows missing property', async () => {
-    const source = new LiteralSource({
-      $if: {
-        $check: false,
-        $else: 'barfoo',
-      },
-    });
-
-    await expect(source.readToJSON([ifDirective()])).rejects.toThrow();
-  });
-
-  it('parses $check', async () => {
-    const source = new LiteralSource({
-      $if: {
-        $check: {
-          $env: {
-            default: true,
-          },
-        },
-        $then: 'foobar',
-        $else: 'barfoo',
-      },
-    });
-
-    expect(await source.readToJSON([ifDirective(), envDirective()])).toEqual('foobar');
-  });
-});
-
-describe('$eq directive', () => {
-  it('returns true for empty', async () => {
-    const source = new LiteralSource({
-      $eq: [],
-    });
-
-    expect(await source.readToJSON([eqDirective()])).toBe(true);
-  });
-
-  it('returns true for two numbers', async () => {
-    const source = new LiteralSource({
-      $eq: [42, 42],
-    });
-
-    expect(await source.readToJSON([eqDirective()])).toBe(true);
-  });
-
-  it('returns false for two numbers', async () => {
-    const source = new LiteralSource({
-      $eq: [42, 44],
-    });
-
-    expect(await source.readToJSON([eqDirective()])).toBe(false);
-  });
-
-  it('returns true for two objects', async () => {
-    const source = new LiteralSource({
-      $eq: [{ a: true }, { a: true }],
-    });
-
-    expect(await source.readToJSON([eqDirective()])).toBe(true);
-  });
-
-  it('returns false for two objects', async () => {
-    const source = new LiteralSource({
-      $eq: [{ a: true }, { b: true }],
-    });
-
-    expect(await source.readToJSON([eqDirective()])).toBe(false);
-  });
-
-  it('parses before checking equality', async () => {
-    process.env.APP_CONFIG_ENV = 'test';
-    const source = new LiteralSource({
-      $eq: [{ $env: { default: { a: true } } }, { $env: { test: { a: true } } }],
-    });
-
-    expect(await source.readToJSON([eqDirective(), envDirective()])).toBe(true);
-  });
-});
-
-describe('$hidden directive', () => {
-  it('doesnt include hidden', async () => {
-    const source = new LiteralSource({
-      $hidden: {},
-    });
-
-    expect(await source.readToJSON([hiddenDirective()])).toEqual({});
-  });
-
-  it('merges hidden', async () => {
-    const source = new LiteralSource({
-      $hidden: {},
-      foo: true,
-    });
-
-    expect(await source.readToJSON([hiddenDirective()])).toEqual({ foo: true });
-  });
-
-  it('references hidden property', async () => {
-    const source = new LiteralSource({
-      $hidden: {
-        foo: 42,
-      },
-      baz: {
-        $hidden: 44,
-      },
-      foo: {
-        $extendsSelf: '$hidden.foo',
-      },
-      bar: {
-        $extendsSelf: 'baz.$hidden',
-      },
-    });
-
-    expect(await source.readToJSON([extendsSelfDirective(), hiddenDirective()])).toEqual({
-      baz: {},
-      foo: 42,
-      bar: 44,
-    });
-  });
-
-  it('references hidden property and processes it', async () => {
-    process.env.FOO = 'bar';
-
-    const source = new LiteralSource({
-      $hidden: {
-        foo: {
-          $envVar: 'FOO',
-        },
-      },
-      foo: {
-        $extendsSelf: '$hidden.foo',
-      },
-    });
-
-    expect(
-      await source.readToJSON([extendsSelfDirective(), hiddenDirective(), envVarDirective()]),
-    ).toEqual({
-      foo: 'bar',
-    });
-  });
-});
-
-describe('$extends directive', () => {
-  it('fails if file is missing', async () => {
-    const source = new LiteralSource({
-      $extends: './test-file.json',
-    });
-
-    await expect(source.read([extendsDirective()])).rejects.toBeInstanceOf(NotFoundError);
-  });
-
-  it('merges in file at top level', async () => {
-    await withTempFiles(
-      {
-        'test-file.json': `{ "foo": true }`,
-      },
-      async (inDir) => {
-        const source = new LiteralSource({
-          $extends: inDir('test-file.json'),
-        });
-
-        const parsed = await source.read([extendsDirective()]);
-
-        expect(parsed.toJSON()).toEqual({ foo: true });
-      },
-    );
-  });
-
-  it('merges two files', async () => {
-    await withTempFiles(
-      {
-        'referenced-file.json': `{ "foo": true }`,
-        'test-file.json': `{ "$extends": "./referenced-file.json", "bar": true }`,
-      },
-      async (inDir) => {
-        const source = new FileSource(inDir('test-file.json'));
-        const parsed = await source.read([extendsDirective()]);
-
-        expect(parsed.toJSON()).toEqual({ foo: true, bar: true });
-      },
-    );
-  });
-
-  it('merges many files (flat)', async () => {
-    await withTempFiles(
-      {
-        'referenced-file-1.json': `{ "foo": true }`,
-        'referenced-file-2.json': `{ "bar": true }`,
-        'referenced-file-3.json': `{ "baz": true }`,
-
-        'test-file.json': `{
-          "qux": true,
-          "$extends": [
-            "./referenced-file-1.json",
-            "./referenced-file-2.json",
-            "./referenced-file-3.json"
-          ]
-        }`,
-      },
-      async (inDir) => {
-        const source = new FileSource(inDir('test-file.json'));
-        const parsed = await source.read([extendsDirective()]);
-
-        expect(parsed.toJSON()).toEqual({ foo: true, bar: true, baz: true, qux: true });
-      },
-    );
-  });
-
-  it('merges many files (recursive)', async () => {
-    await withTempFiles(
-      {
-        'referenced-file-3.json': `{ "qux": true, "foo": false }`,
-        'referenced-file-2.json': `{ "$extends": "./referenced-file-3.json", "baz": true }`,
-        'referenced-file.json': `{ "$extends": "./referenced-file-2.json", "bar": true }`,
-        'test-file.json': `{ "$extends": "./referenced-file.json", "foo": true }`,
-      },
-      async (inDir) => {
-        const source = new FileSource(inDir('test-file.json'));
-        const parsed = await source.read([extendsDirective()]);
-
-        expect(parsed.toJSON()).toEqual({ foo: true, bar: true, baz: true, qux: true });
-      },
-    );
-  });
-
-  it('reference filepaths are treated relative to cwd of files', async () => {
-    await withTempFiles(
-      {
-        'foo/bar/referenced-file-3.json': `{ "qux": true }`,
-        'foo/referenced-file-2.json': `{ "$extends": "./bar/referenced-file-3.json", "baz": true }`,
-        'foo/referenced-file.json': `{ "$extends": "./referenced-file-2.json", "bar": true }`,
-        'test-file.json': `{ "$extends": "./foo/referenced-file.json", "foo": true }`,
-      },
-      async (inDir) => {
-        const source = new FileSource(inDir('test-file.json'));
-        const parsed = await source.read([extendsDirective()]);
-
-        expect(parsed.toJSON()).toEqual({ foo: true, bar: true, baz: true, qux: true });
-      },
-    );
-  });
-
-  it('relative filepaths in complex tree structure', async () => {
-    await withTempFiles(
-      {
-        'bar/ref.json5': `{
-          bar: true,
-        }`,
-        'baz/ref.json5': `{
-          baz: true,
-        }`,
-        'foo/ref.json5': `{
-          foo: true,
-          // ref.json5
-          $extends: "../ref.json5",
-          bar: {
-            // bar/ref.json5
-            $extends: "../bar/ref.json5",
-          },
-        }`,
-        'ref.json5': `{
-          baz: {
-            // baz/ref.json5
-            $extends: "./baz/ref.json5",
-          },
-        }`,
-        'test-file.json5': `{
-          root: true,
-          $extends: "./foo/ref.json5",
-        }`,
-      },
-      async (inDir) => {
-        const source = new FileSource(inDir('test-file.json5'));
-        const parsed = await source.read([extendsDirective()]);
-
-        expect(parsed.toJSON()).toEqual({
-          root: true,
-          // foo/ref.json5
-          foo: true,
-          // foo/ref.json5 -> ../ref.json5 -> baz
-          baz: {
-            // baz/ref.json5
-            baz: true,
-          },
-          bar: {
-            // bar/ref.json5
-            bar: true,
-          },
-        });
-      },
-    );
-  });
-
-  it('merges two files with an override', async () => {
-    await withTempFiles(
-      {
-        'referenced-file.json': `{ "foo": true, "bar": true }`,
-        'test-file.json': `{ "$extends": "./referenced-file.json", "bar": false }`,
-      },
-      async (inDir) => {
-        const source = new FileSource(inDir('test-file.json'));
-        const parsed = await source.read([extendsDirective()]);
-
-        expect(parsed.toJSON()).toEqual({ foo: true, bar: false });
-      },
-    );
-  });
-
-  it('supports object notation', async () => {
-    await withTempFiles(
-      {
-        'referenced-file.json': `{ "foo": true }`,
-        'test-file.json': `{
-          "$extends": { "path": "./referenced-file.json" },
-          "bar": false
-        }`,
-      },
-      async (inDir) => {
-        const source = new FileSource(inDir('test-file.json'));
-        const parsed = await source.read([extendsDirective()]);
-
-        expect(parsed.toJSON()).toEqual({ foo: true, bar: false });
-      },
-    );
-  });
-
-  it('allows optional extending files', async () => {
-    await withTempFiles(
-      {
-        'test-file.json': `{
-          "$extends": { "path": "./referenced-file.json", "optional": true },
-          "foo": true
-        }`,
-      },
-      async (inDir) => {
-        const source = new FileSource(inDir('test-file.json'));
-        const parsed = await source.read([extendsDirective()]);
-
-        expect(parsed.toJSON()).toEqual({ foo: true });
-      },
-    );
-  });
-
-  it('selects specific properties', async () => {
-    await withTempFiles(
-      {
-        'referenced-file.json': `{ "foo": { "bar": { "baz": true } } }`,
-        'test-file.json': `{
-          "$extends": { "path": "./referenced-file.json", "select": "foo.bar" },
-          "foo": true
-        }`,
-      },
-      async (inDir) => {
-        const source = new FileSource(inDir('test-file.json'));
-        const parsed = await source.read([extendsDirective()]);
-
-        expect(parsed.toJSON()).toEqual({ foo: true, baz: true });
-      },
-    );
-  });
-
-  it('selects a non-object property', async () => {
-    await withTempFiles(
-      {
-        'referenced-file.json': `{ "foo": 42, "bar": { "a": true, "b": true } }`,
-        'test-file.yaml': `
-          foo:
-            $extends:
-              path: ./referenced-file.json
-              select: 'bar'
-          bar:
-            $extends:
-              path: ./referenced-file.json
-              select: 'foo'
-        `,
-      },
-      async (inDir) => {
-        const source = new FileSource(inDir('test-file.yaml'));
-        const parsed = await source.read([extendsDirective()]);
-
-        expect(parsed.toJSON()).toEqual({ foo: { a: true, b: true }, bar: 42 });
-      },
-    );
-  });
-});
-
-describe('$override directive', () => {
-  it('fails if file is missing', async () => {
-    const source = new LiteralSource({
-      $override: './test-file.json',
-    });
-
-    await expect(source.read([overrideDirective()])).rejects.toBeInstanceOf(NotFoundError);
-  });
-
-  it('merges two files', async () => {
-    await withTempFiles(
-      {
-        'referenced-file.json': `{ "foo": true }`,
-        'test-file.json': `{ "$override": "./referenced-file.json", "bar": true }`,
-      },
-      async (inDir) => {
-        const source = new FileSource(inDir('test-file.json'));
-        const parsed = await source.read([overrideDirective()]);
-
-        expect(parsed.toJSON()).toEqual({ foo: true, bar: true });
-      },
-    );
-  });
-
-  it('merges two files with an override', async () => {
-    await withTempFiles(
-      {
-        'referenced-file.json': `{ "foo": true, "bar": true }`,
-        'test-file.json': `{ "$override": "./referenced-file.json", "bar": false }`,
-      },
-      async (inDir) => {
-        const source = new FileSource(inDir('test-file.json'));
-        const parsed = await source.read([overrideDirective()]);
-
-        expect(parsed.toJSON()).toEqual({ foo: true, bar: true });
-      },
-    );
-  });
-
-  it('merges many files (recursive)', async () => {
-    await withTempFiles(
-      {
-        'referenced-file-3.json': `{ "qux": true, "foo": false }`,
-        'referenced-file-2.json': `{ "$override": "./referenced-file-3.json", "baz": true }`,
-        'referenced-file.json': `{ "$override": "./referenced-file-2.json", "bar": true }`,
-        'test-file.json': `{ "$override": "./referenced-file.json", "foo": true, "bar": false, "baz": false }`,
-      },
-      async (inDir) => {
-        const source = new FileSource(inDir('test-file.json'));
-        const parsed = await source.read([overrideDirective()]);
-
-        expect(parsed.toJSON()).toEqual({ foo: false, bar: true, baz: true, qux: true });
-      },
-    );
-  });
-
-  it('merges many files (flat)', async () => {
-    await withTempFiles(
-      {
-        'referenced-file-1.json': `{ "foo": true }`,
-        'referenced-file-2.json': `{ "bar": true }`,
-        'referenced-file-3.json': `{ "baz": true }`,
-
-        'test-file.json': `{
-          "qux": true,
-          "$override": [
-            "./referenced-file-1.json",
-            "./referenced-file-2.json",
-            "./referenced-file-3.json"
-          ]
-        }`,
-      },
-      async (inDir) => {
-        const source = new FileSource(inDir('test-file.json'));
-        const parsed = await source.read([overrideDirective()]);
-
-        expect(parsed.toJSON()).toEqual({ foo: true, bar: true, baz: true, qux: true });
-      },
-    );
-  });
-});
-
-describe('$extendsSelf directive', () => {
-  it('fails when $extendsSelf selector is invalid', async () => {
-    const source = new LiteralSource({
-      foo: {
-        $extendsSelf: 'foo.bar',
-      },
-    });
-
-    await expect(source.read([extendsSelfDirective()])).rejects.toThrow();
-  });
-
-  it('fails when $extendsSelf selector is not a string', async () => {
-    const source = new LiteralSource({
-      foo: {
-        $extendsSelf: {},
-      },
-    });
-
-    await expect(source.read([extendsSelfDirective()])).rejects.toThrow();
-  });
-
-  it('resolves a simple $extendsSelf selector', async () => {
-    const source = new LiteralSource({
-      foo: {
-        bar: {
-          baz: 42,
-        },
-      },
-      qux: {
-        $extendsSelf: 'foo.bar',
-      },
-    });
-
-    const parsed = await source.read([extendsSelfDirective()]);
-    expect(parsed.toJSON()).toEqual({
-      foo: { bar: { baz: 42 } },
-      qux: { baz: 42 },
-    });
-  });
-
-  it('resolves a $extendsSelf selector to a literal value', async () => {
-    const source = new LiteralSource({
-      foo: {
-        bar: {
-          baz: 42,
-        },
-      },
-      qux: {
-        $extendsSelf: 'foo.bar.baz',
-      },
-    });
-
-    const parsed = await source.read([extendsSelfDirective()]);
-    expect(parsed.toJSON()).toEqual({
-      foo: { bar: { baz: 42 } },
-      qux: 42,
-    });
-  });
-
-  it('resolves an $extends selector to own file', async () => {
-    await withTempFiles(
-      {
-        'test-file.yaml': `
-          foo:
-            bar:
-              baz: 42
-
-          qux:
-            $extends:
-              path: './test-file.yaml'
-              selector: '.foo.bar'
-        `,
-      },
-      async (inDir) => {
-        const source = new LiteralSource({
-          $extends: inDir('test-file.yaml'),
-        });
-
-        await expect(source.read([extendsDirective()])).rejects.toThrow();
-      },
-    );
-  });
-});
-
-describe('$env directive', () => {
-  it('fails when not in an environment', async () => {
-    const source = new LiteralSource({ $env: {} });
-    await expect(source.read([envDirective()])).rejects.toThrow();
-  });
-
-  it('fails when no options match current environment', async () => {
-    process.env.NODE_ENV = 'test';
-    const source = new LiteralSource({ $env: { dev: true } });
-    await expect(source.read([envDirective()])).rejects.toThrow();
-  });
-
-  it('fails when options is not an object', async () => {
-    const source = new LiteralSource({
-      foo: {
-        $env: 'invalid',
-      },
-    });
-
-    await expect(source.read([envDirective()])).rejects.toThrow();
-  });
-
-  it('resolves to default environment', async () => {
-    const source = new LiteralSource({ $env: { default: 42 } });
-    const parsed = await source.read([envDirective()]);
-
-    expect(parsed.toJSON()).toEqual(42);
-  });
-
-  it('fails to resolve with no current environment', async () => {
-    process.env.NODE_ENV = undefined;
-
-    const source = new LiteralSource({ $env: { test: 42 } });
-    await expect(source.read([envDirective()])).rejects.toThrow();
-  });
-
-  it('resolves to default with no current environment', async () => {
-    process.env.NODE_ENV = undefined;
-
-    const source = new LiteralSource({ $env: { default: 42 } });
-
-    expect(await source.readToJSON([envDirective()])).toBe(42);
-  });
-
-  it('resolves to test environment', async () => {
-    process.env.NODE_ENV = 'test';
-    const source = new LiteralSource({ $env: { test: 84, default: 42 } });
-    const parsed = await source.read([envDirective()]);
-
-    expect(parsed.toJSON()).toEqual(84);
-  });
-
-  it('resolves to environment alias', async () => {
-    process.env.NODE_ENV = 'development';
-    const source = new LiteralSource({ $env: { dev: 84, default: 42 } });
-    const parsed = await source.read([envDirective()]);
-
-    expect(parsed.toJSON()).toEqual(84);
-  });
-
-  it('uses environment alias', async () => {
-    process.env.NODE_ENV = 'dev';
-    const source = new LiteralSource({ $env: { development: 84, default: 42 } });
-    const parsed = await source.read([envDirective()]);
-
-    expect(parsed.toJSON()).toEqual(84);
-  });
-
-  it('resolves to object', async () => {
-    process.env.NODE_ENV = 'test';
-    const source = new LiteralSource({
-      $env: { test: { testing: true }, default: { testing: false } },
-    });
-
-    const parsed = await source.read([envDirective()]);
-    expect(parsed.toJSON()).toEqual({ testing: true });
-  });
-
-  it('resolves to null', async () => {
-    process.env.NODE_ENV = 'test';
-    const source = new LiteralSource({
-      $env: { test: null },
-    });
-
-    const parsed = await source.read([envDirective()]);
-    expect(parsed.toJSON()).toEqual(null);
-  });
-
-  it('uses the none option', async () => {
-    delete process.env.NODE_ENV;
-    const source = new LiteralSource({
-      $env: { default: 1, none: 2 },
-    });
-
-    const parsed = await source.read([envDirective()]);
-    expect(parsed.toJSON()).toEqual(2);
-  });
-
-  it('uses the default over the none option when env is defined', async () => {
-    process.env.NODE_ENV = 'test';
-    const source = new LiteralSource({
-      $env: { default: 1, none: 2 },
-    });
-
-    const parsed = await source.read([envDirective()]);
-    expect(parsed.toJSON()).toEqual(1);
-  });
-
-  it('doesnt evaluate non-current environment', async () => {
-    const failDirective = forKey('$fail', () => () => {
-      throw new Error();
-    });
-
-    process.env.NODE_ENV = 'test';
-    const source = new LiteralSource({
-      $env: { test: null, dev: { $fail: true } },
-    });
-
-    const parsed = await source.read([envDirective(), failDirective]);
-    expect(parsed.toJSON()).toEqual(null);
-  });
-
-  it('merges selection with sibling keys', async () => {
-    const source = new LiteralSource({
-      sibling: true,
-      testing: false,
-      $env: {
-        test: { testing: true },
-        default: { testing: false },
-      },
-    });
-
-    process.env.NODE_ENV = 'test';
-    const parsed = await source.read([envDirective()]);
-    expect(parsed.toJSON()).toEqual({ sibling: true, testing: true });
-
-    process.env.NODE_ENV = 'development';
-    const parsed2 = await source.read([envDirective()]);
-    expect(parsed2.toJSON()).toEqual({ sibling: true, testing: false });
-  });
-
-  it('overrides env', async () => {
-    await withTempFiles(
-      {
-        'test-file.yml': `
-          foo:
-            $env:
-              default: 44
-              dev: 88
-        `,
-      },
-      async (inDir) => {
-        const source = new LiteralSource({
-          $extends: {
-            path: inDir('test-file.yml'),
-            env: 'development',
-          },
-        });
-
-        const parsed = await source.read([envDirective(), extendsDirective()]);
-
-        expect(parsed.toJSON()).toEqual({ foo: 88 });
-      },
-    );
-  });
-});
-
-/* eslint-disable no-template-curly-in-string */
-describe('$substitute directive', () => {
-  it('fails with non-string values', async () => {
-    const source = new LiteralSource({ $substitute: {} });
-    await expect(source.read([substituteDirective()])).rejects.toThrow();
-  });
-
-  it('does simple environment variable substitution', async () => {
-    process.env.FOO = 'foo';
-    process.env.BAR = 'bar';
-
-    const source = new LiteralSource({
-      foo: { $substitute: '$FOO' },
-      bar: { $substitute: '$BAR' },
-    });
-
-    const parsed = await source.read([substituteDirective()]);
-
-    expect(parsed.toJSON()).toEqual({ foo: 'foo', bar: 'bar' });
-  });
-
-  it('uses $subs shorthand', async () => {
-    process.env.FOO = 'bar';
-
-    const source = new LiteralSource({
-      foo: { $subs: '$FOO' },
-    });
-
-    const parsed = await source.read([substituteDirective()]);
-
-    expect(parsed.toJSON()).toEqual({ foo: 'bar' });
-  });
-
-  it('does environment variable substitution fallback', async () => {
-    const source = new LiteralSource({
-      foo: { $substitute: '${FOO:-baz}' },
-    });
-
-    const parsed = await source.read([substituteDirective()]);
-
-    expect(parsed.toJSON()).toEqual({ foo: 'baz' });
-  });
-
-  it('does environment variable substitution with empty value', async () => {
-    process.env.FOO = '';
-
-    const source = new LiteralSource({
-      foo: { $substitute: '${FOO}' },
-    });
-
-    const parsed = await source.read([substituteDirective()]);
-
-    expect(parsed.toJSON()).toEqual({ foo: '' });
-  });
-
-  it('does environment variable substitution with empty fallback', async () => {
-    const source = new LiteralSource({
-      foo: { $substitute: '${FOO:-}' },
-    });
-
-    const parsed = await source.read([substituteDirective()]);
-
-    expect(parsed.toJSON()).toEqual({ foo: '' });
-  });
-
-  it('flows through nested substitution', async () => {
-    process.env.BAR = 'qux';
-
-    const source = new LiteralSource({
-      foo: { $substitute: '${FOO:-${BAR}}' },
-    });
-
-    const parsed = await source.read([substituteDirective()]);
-
-    expect(parsed.toJSON()).toEqual({ foo: 'qux' });
-  });
-
-  it('does variable substitutions mid-string', async () => {
-    process.env.FOO = 'foo';
-
-    const source = new LiteralSource({
-      foo: { $substitute: 'bar ${FOO} bar' },
-    });
-
-    const parsed = await source.read([substituteDirective()]);
-
-    expect(parsed.toJSON()).toEqual({ foo: 'bar foo bar' });
-  });
-
-  it('does multiple variable substitutions', async () => {
-    process.env.FOO = 'foo';
-    process.env.BAR = 'bar';
-
-    const source = new LiteralSource({
-      foo: { $substitute: '${FOO} $BAR' },
-    });
-
-    const parsed = await source.read([substituteDirective()]);
-
-    expect(parsed.toJSON()).toEqual({ foo: 'foo bar' });
-  });
-
-  it('does multiple variable substitutions with fallbacks', async () => {
-    process.env.FOO = 'foo';
-
-    const source = new LiteralSource({
-      foo: { $substitute: '${FOO} ${BAR:-bar}' },
-    });
-
-    const parsed = await source.read([substituteDirective()]);
-
-    expect(parsed.toJSON()).toEqual({ foo: 'foo bar' });
-  });
-
-  it('does variable substitution in array', async () => {
-    process.env.FOO = 'foo';
-
-    const source = new LiteralSource({
-      foo: [{ $substitute: '${FOO}' }, 'bar'],
-    });
-
-    const parsed = await source.read([substituteDirective()]);
-
-    expect(parsed.toJSON()).toEqual({ foo: ['foo', 'bar'] });
-  });
-
-  it('reads special case variable $APP_CONFIG_ENV', async () => {
-    process.env.NODE_ENV = 'qa';
-
-    const source = new LiteralSource({
-      foo: { $subs: '${APP_CONFIG_ENV}' },
-    });
-
-    const parsed = await source.read([substituteDirective()]);
-
-    expect(parsed.toJSON()).toEqual({ foo: 'qa' });
-  });
-
-  it('reads special case name APP_CONFIG_ENV', async () => {
-    process.env.NODE_ENV = 'qa';
-
-    const source = new LiteralSource({
-      foo: { $subs: { name: 'APP_CONFIG_ENV' } },
-    });
-
-    const parsed = await source.read([substituteDirective()]);
-
-    expect(parsed.toJSON()).toEqual({ foo: 'qa' });
-  });
-
-  it('reads object with name', async () => {
-    process.env.FOO = 'foo';
-
-    const source = new LiteralSource({
-      foo: { $substitute: { name: 'FOO' } },
-    });
-
-    const parsed = await source.read([substituteDirective()]);
-
-    expect(parsed.toJSON()).toEqual({ foo: 'foo' });
-  });
-
-  it('fails with name when not defined', async () => {
-    const source = new LiteralSource({
-      foo: { $substitute: { name: 'FOO' } },
-    });
-
-    await expect(source.read([substituteDirective()])).rejects.toThrow();
-  });
-
-  it('uses name when fallback is defined', async () => {
-    process.env.FOO = 'foo';
-
-    const source = new LiteralSource({
-      foo: { $substitute: { name: 'FOO', fallback: 'bar' } },
-    });
-
-    const parsed = await source.read([substituteDirective()]);
-
-    expect(parsed.toJSON()).toEqual({ foo: 'foo' });
-  });
-
-  it('uses fallback when name was not found', async () => {
-    const source = new LiteralSource({
-      foo: { $substitute: { name: 'FOO', fallback: 'bar' } },
-    });
-
-    const parsed = await source.read([substituteDirective()]);
-
-    expect(parsed.toJSON()).toEqual({ foo: 'bar' });
-  });
-
-  it('allows null value when allowNull', async () => {
-    const source = new LiteralSource({
-      foo: { $substitute: { name: 'FOO', fallback: null, allowNull: true } },
-    });
-
-    const parsed = await source.read([substituteDirective()]);
-
-    expect(parsed.toJSON()).toEqual({ foo: null });
-  });
-
-  it('does not allow number even when allowNull', async () => {
-    const source = new LiteralSource({
-      foo: { $substitute: { name: 'FOO', fallback: 42, allowNull: true } },
-    });
-
-    await expect(source.read([substituteDirective()])).rejects.toThrow();
-  });
-
-  it('parses ints', async () => {
-    process.env.FOO = '11';
-
-    const source = new LiteralSource({
-      $substitute: { name: 'FOO', parseInt: true },
-    });
-
-    expect(await source.readToJSON([substituteDirective()])).toEqual(11);
-  });
-
-  it('fails when int is invalid', async () => {
-    process.env.FOO = 'not a number';
-
-    const source = new LiteralSource({
-      $substitute: { name: 'FOO', parseInt: true },
-    });
-
-    await expect(source.read([substituteDirective()])).rejects.toThrow();
-  });
-
-  it('parses float', async () => {
-    process.env.FOO = '11.2';
-
-    const source = new LiteralSource({
-      $substitute: { name: 'FOO', parseFloat: true },
-    });
-
-    expect(await source.readToJSON([substituteDirective()])).toEqual(11.2);
-  });
-
-  it('fails when float is invalid', async () => {
-    process.env.FOO = 'not a number';
-
-    const source = new LiteralSource({
-      $substitute: { name: 'FOO', parseFloat: true },
-    });
-
-    await expect(source.read([substituteDirective()])).rejects.toThrow();
-  });
-
-  it('parses boolean = true', async () => {
-    process.env.FOO = 'true';
-
-    const source = new LiteralSource({
-      $substitute: { name: 'FOO', parseBool: true },
-    });
-
-    expect(await source.readToJSON([substituteDirective()])).toEqual(true);
-  });
-
-  it('parses boolean = 1', async () => {
-    process.env.FOO = '1';
-
-    const source = new LiteralSource({
-      $substitute: { name: 'FOO', parseBool: true },
-    });
-
-    expect(await source.readToJSON([substituteDirective()])).toEqual(true);
-  });
-
-  it('parses boolean = 0', async () => {
-    process.env.FOO = '0';
-
-    const source = new LiteralSource({
-      $substitute: { name: 'FOO', parseBool: true },
-    });
-
-    expect(await source.readToJSON([substituteDirective()])).toEqual(false);
-  });
-
-  it('parses boolean = false', async () => {
-    process.env.FOO = 'false';
-
-    const source = new LiteralSource({
-      $substitute: { name: 'FOO', parseBool: true },
-    });
-
-    expect(await source.readToJSON([substituteDirective()])).toEqual(false);
-  });
-
-  it('doesnt visit fallback if name is defined', async () => {
-    const failDirective = forKey('$fail', () => () => {
-      throw new Error();
-    });
-
-    process.env.FOO = 'foo';
-
-    const source = new LiteralSource({
-      foo: { $substitute: { name: 'FOO', fallback: { $fail: true } } },
-    });
-
-    const parsed = await source.read([substituteDirective(), failDirective]);
-
-    expect(parsed.toJSON()).toEqual({ foo: 'foo' });
-  });
-});
-
-describe('$envVar directive', () => {
-  it('fails with non-string values', async () => {
-    const source = new LiteralSource({ $envVar: {} });
-    await expect(source.read([envVarDirective()])).rejects.toThrow();
-  });
-
-  it('does simple environment variable substitution', async () => {
-    process.env.FOO = 'foo';
-    process.env.BAR = 'bar';
-
-    const source = new LiteralSource({
-      foo: { $envVar: 'FOO' },
-      bar: { $envVar: 'BAR' },
-    });
-
-    const parsed = await source.read([envVarDirective()]);
-
-    expect(parsed.toJSON()).toEqual({ foo: 'foo', bar: 'bar' });
-  });
-
-  it('reads object with name', async () => {
-    process.env.FOO = 'foo';
-
-    const source = new LiteralSource({
-      foo: { $envVar: { name: 'FOO' } },
-    });
-
-    const parsed = await source.read([envVarDirective()]);
-
-    expect(parsed.toJSON()).toEqual({ foo: 'foo' });
-  });
-
-  it('fails with name when not defined', async () => {
-    const source = new LiteralSource({
-      foo: { $envVar: { name: 'FOO' } },
-    });
-
-    await expect(source.read([envVarDirective()])).rejects.toThrow();
-  });
-
-  it('uses name when fallback is defined', async () => {
-    process.env.FOO = 'foo';
-
-    const source = new LiteralSource({
-      foo: { $envVar: { name: 'FOO', fallback: 'bar' } },
-    });
-
-    const parsed = await source.read([envVarDirective()]);
-
-    expect(parsed.toJSON()).toEqual({ foo: 'foo' });
-  });
-
-  it('uses fallback when name was not found', async () => {
-    const source = new LiteralSource({
-      foo: { $envVar: { name: 'FOO', fallback: 'bar' } },
-    });
-
-    const parsed = await source.read([envVarDirective()]);
-
-    expect(parsed.toJSON()).toEqual({ foo: 'bar' });
-  });
-
-  it('allows null value when allowNull', async () => {
-    const source = new LiteralSource({
-      foo: { $envVar: { name: 'FOO', fallback: null, allowNull: true } },
-    });
-
-    const parsed = await source.read([envVarDirective()]);
-
-    expect(parsed.toJSON()).toEqual({ foo: null });
-  });
-
-  it('does not allow number even when allowNull', async () => {
-    const source = new LiteralSource({
-      foo: { $envVar: { name: 'FOO', fallback: 42, allowNull: true } },
-    });
-
-    await expect(source.read([envVarDirective()])).rejects.toThrow();
-  });
-
-  it('parses ints', async () => {
-    process.env.FOO = '11';
-
-    const source = new LiteralSource({
-      $envVar: { name: 'FOO', parseInt: true },
-    });
-
-    expect(await source.readToJSON([envVarDirective()])).toEqual(11);
-  });
-
-  it('fails when int is invalid', async () => {
-    process.env.FOO = 'not a number';
-
-    const source = new LiteralSource({
-      $envVar: { name: 'FOO', parseInt: true },
-    });
-
-    await expect(source.read([envVarDirective()])).rejects.toThrow();
-  });
-
-  it('parses float', async () => {
-    process.env.FOO = '11.2';
-
-    const source = new LiteralSource({
-      $envVar: { name: 'FOO', parseFloat: true },
-    });
-
-    expect(await source.readToJSON([envVarDirective()])).toEqual(11.2);
-  });
-
-  it('fails when float is invalid', async () => {
-    process.env.FOO = 'not a number';
-
-    const source = new LiteralSource({
-      $envVar: { name: 'FOO', parseFloat: true },
-    });
-
-    await expect(source.read([envVarDirective()])).rejects.toThrow();
-  });
-
-  it('parses boolean = true', async () => {
-    process.env.FOO = 'true';
-
-    const source = new LiteralSource({
-      $envVar: { name: 'FOO', parseBool: true },
-    });
-
-    expect(await source.readToJSON([envVarDirective()])).toEqual(true);
-  });
-
-  it('parses boolean = 1', async () => {
-    process.env.FOO = '1';
-
-    const source = new LiteralSource({
-      $envVar: { name: 'FOO', parseBool: true },
-    });
-
-    expect(await source.readToJSON([envVarDirective()])).toEqual(true);
-  });
-
-  it('parses boolean = 0', async () => {
-    process.env.FOO = '0';
-
-    const source = new LiteralSource({
-      $envVar: { name: 'FOO', parseBool: true },
-    });
-
-    expect(await source.readToJSON([envVarDirective()])).toEqual(false);
-  });
-
-  it('parses boolean = false', async () => {
-    process.env.FOO = 'false';
-
-    const source = new LiteralSource({
-      $envVar: { name: 'FOO', parseBool: true },
-    });
-
-    expect(await source.readToJSON([envVarDirective()])).toEqual(false);
-  });
-
-  it('doesnt visit fallback if name is defined', async () => {
-    const failDirective = forKey('$fail', () => () => {
-      throw new Error();
-    });
-
-    process.env.FOO = 'foo';
-
-    const source = new LiteralSource({
-      foo: { $envVar: { name: 'FOO', fallback: { fail: true } } },
-    });
-
-    const parsed = await source.read([envVarDirective(), failDirective]);
-
-    expect(parsed.toJSON()).toEqual({ foo: 'foo' });
-  });
-
-  it('reads special case name APP_CONFIG_ENV', async () => {
-    process.env.NODE_ENV = 'qa';
-
-    const source = new LiteralSource({
-      foo: { $envVar: { name: 'APP_CONFIG_ENV' } },
-    });
-
-    const parsed = await source.read([envVarDirective()]);
-
-    expect(parsed.toJSON()).toEqual({ foo: 'qa' });
-  });
-});
-
-describe('$timestamp directive', () => {
-  it('uses the current date', async () => {
-    const now = new Date();
-
-    const source = new LiteralSource({
-      now: { $timestamp: true },
-    });
-
-    const parsed = await source.read([timestampDirective(() => now)]);
-
-    expect(parsed.toJSON()).toEqual({ now: now.toISOString() });
-  });
-
-  it('uses locale date string', async () => {
-    const now = new Date(2020, 11, 25, 8, 30, 0);
-
-    const source = new LiteralSource({
-      now: {
-        $timestamp: {
-          locale: 'en-US',
-          weekday: 'long',
-          year: 'numeric',
-          month: 'long',
-          day: 'numeric',
-        },
-      },
-    });
-
-    const parsed = await source.read([timestampDirective(() => now)]);
-
-    expect(parsed.toJSON()).toEqual({ now: 'Friday, December 25, 2020' });
-  });
-
-  it('rejects a bad option', async () => {
-    const now = new Date();
-
-    const source = new LiteralSource({
-      now: { $timestamp: null },
-    });
-
-    await expect(source.read([timestampDirective(() => now)])).rejects.toThrow();
-  });
-
-  it('rejects a bad locale', async () => {
-    const now = new Date();
-
-    const source = new LiteralSource({
-      now: { $timestamp: { locale: null } },
-    });
-
-    await expect(source.read([timestampDirective(() => now)])).rejects.toThrow();
-  });
-});
-=======
   extendsDirective,
   substituteDirective,
   envVarDirective,
   parseDirective,
 } from './index';
->>>>>>> 5e0cf0da
 
 /* eslint-disable no-template-curly-in-string */
 describe('extension combinations', () => {
