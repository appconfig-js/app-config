// NOTE: This module "breaks" the circular dependency between different packages.
// By not being a TypeScript project with project references, we can use this
// tiny module as a glue between @app-config/node and @app-config/* extensions.

// NOTE: Also, we don't require modules up-front - lazy load them instead.
// This avoids circular dependency chains.

module.exports = {
  defaultExtensions() {
    const {
      unescape$Directives,
      tryDirective,
      ifDirective,
      eqDirective,
      parseDirective,
      hiddenDirective,
      envDirective,
      envVarDirective,
      extendsDirective,
      extendsSelfDirective,
      overrideDirective,
      timestampDirective,
      substituteDirective,
    } = require('@app-config/extensions');

    return [
      unescape$Directives(),
      tryDirective(),
      ifDirective(),
      eqDirective(),
      parseDirective(),
      hiddenDirective(),
<<<<<<< HEAD
      envDirective(),
      envVarDirective(),
=======
      envDirective(aliases, environmentOverride, environmentSourceNames),
      envVarDirective(aliases, environmentOverride, environmentSourceNames),
>>>>>>> 5e0cf0da
      extendsDirective(),
      extendsSelfDirective(),
      overrideDirective(),
      timestampDirective(),
<<<<<<< HEAD
      substituteDirective(),
=======
      substituteDirective(aliases, environmentOverride, environmentSourceNames),

      // these will be removed in v3
      v1Compat(true),
      gitRefDirectives(undefined, true),
      encryptedDirective(symmetricKey, true),
>>>>>>> 5e0cf0da
    ];
  },
  defaultEnvExtensions() {
    const { unescape$Directives, markAllValuesAsSecret } = require('@app-config/extensions');

    return [unescape$Directives(), markAllValuesAsSecret()];
  },
  defaultMetaExtensions() {
    const {
      unescape$Directives,
      tryDirective,
      ifDirective,
      eqDirective,
      hiddenDirective,
      extendsDirective,
      extendsSelfDirective,
      overrideDirective,
    } = require('@app-config/extensions');

    return [
      unescape$Directives(),
      tryDirective(),
      ifDirective(),
      eqDirective(),
      hiddenDirective(),
      extendsDirective(),
      extendsSelfDirective(),
      overrideDirective(),
    ];
  },
};<|MERGE_RESOLUTION|>--- conflicted
+++ resolved
@@ -30,27 +30,13 @@
       eqDirective(),
       parseDirective(),
       hiddenDirective(),
-<<<<<<< HEAD
       envDirective(),
       envVarDirective(),
-=======
-      envDirective(aliases, environmentOverride, environmentSourceNames),
-      envVarDirective(aliases, environmentOverride, environmentSourceNames),
->>>>>>> 5e0cf0da
       extendsDirective(),
       extendsSelfDirective(),
       overrideDirective(),
       timestampDirective(),
-<<<<<<< HEAD
       substituteDirective(),
-=======
-      substituteDirective(aliases, environmentOverride, environmentSourceNames),
-
-      // these will be removed in v3
-      v1Compat(true),
-      gitRefDirectives(undefined, true),
-      encryptedDirective(symmetricKey, true),
->>>>>>> 5e0cf0da
     ];
   },
   defaultEnvExtensions() {
