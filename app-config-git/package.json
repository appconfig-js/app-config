--- conflicted
+++ resolved
@@ -1,11 +1,7 @@
 {
   "name": "@app-config/git",
   "description": "$git directive parsing extension for @app-config",
-<<<<<<< HEAD
   "version": "3.0.0-alpha.4",
-=======
-  "version": "2.8.0",
->>>>>>> 187c22e0
   "license": "MPL-2.0",
   "author": {
     "name": "Launchcode",
@@ -34,22 +30,13 @@
     "prepublishOnly": "yarn clean && yarn build && yarn build:es"
   },
   "dependencies": {
-<<<<<<< HEAD
     "@app-config/core": "^3.0.0-alpha.4",
     "@app-config/extension-utils": "^3.0.0-alpha.4",
+    "@app-config/logging": "^3.0.0-alpha.4",
     "simple-git": "2"
   },
   "devDependencies": {
     "@app-config/test-utils": "^3.0.0-alpha.4"
-=======
-    "@app-config/core": "^2.8.0",
-    "@app-config/extension-utils": "^2.8.0",
-    "@app-config/logging": "^2.8.0",
-    "simple-git": "2"
-  },
-  "devDependencies": {
-    "@app-config/test-utils": "^2.8.0"
->>>>>>> 187c22e0
   },
   "prettier": "@lcdev/prettier",
   "jest": {
