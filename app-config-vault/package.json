{
  "name": "@app-config/vault",
  "description": "Hashicorp Vault support for App Config",
<<<<<<< HEAD
  "version": "3.0.0-alpha.4",
=======
  "version": "2.6.1",
>>>>>>> 8289dda2
  "license": "MPL-2.0",
  "author": {
    "name": "Launchcode",
    "email": "admin@lc.dev",
    "url": "https://lc.dev"
  },
  "repository": {
    "type": "git",
    "url": "https://github.com/launchcodedev/app-config.git"
  },
  "main": "dist/index.js",
  "module": "dist/es/index.js",
  "types": "dist/index.d.ts",
  "files": [
    "/dist",
    "!**/*.tsbuildinfo",
    "!**/*.test.*"
  ],
  "scripts": {
    "build": "tsc -b",
    "build:es": "tsc -b tsconfig.es.json",
    "clean": "rm -rf dist *.tsbuildinfo",
    "lint": "eslint src",
    "fix": "eslint --fix src",
    "test": "jest",
    "prepublishOnly": "yarn clean && yarn build && yarn build:es"
  },
  "dependencies": {
<<<<<<< HEAD
    "@app-config/core": "^3.0.0-alpha.4",
    "@app-config/extension-utils": "^3.0.0-alpha.4",
    "@app-config/utils": "^3.0.0-alpha.4",
=======
    "@app-config/extension-utils": "^2.6.1",
>>>>>>> 8289dda2
    "@lcdev/fetch": "^0.1.10",
    "cross-fetch": "3",
    "node-vault": "0.9"
  },
<<<<<<< HEAD
  "devDependencies": {},
=======
  "peerDependencies": {
    "@app-config/main": "^2.6.1"
  },
  "devDependencies": {
    "@app-config/main": "^2.6.1"
  },
>>>>>>> 8289dda2
  "prettier": "@lcdev/prettier",
  "jest": {
    "preset": "@lcdev/jest"
  }
}<|MERGE_RESOLUTION|>--- conflicted
+++ resolved
@@ -1,11 +1,7 @@
 {
   "name": "@app-config/vault",
   "description": "Hashicorp Vault support for App Config",
-<<<<<<< HEAD
   "version": "3.0.0-alpha.4",
-=======
-  "version": "2.6.1",
->>>>>>> 8289dda2
   "license": "MPL-2.0",
   "author": {
     "name": "Launchcode",
@@ -34,27 +30,17 @@
     "prepublishOnly": "yarn clean && yarn build && yarn build:es"
   },
   "dependencies": {
-<<<<<<< HEAD
-    "@app-config/core": "^3.0.0-alpha.4",
     "@app-config/extension-utils": "^3.0.0-alpha.4",
-    "@app-config/utils": "^3.0.0-alpha.4",
-=======
-    "@app-config/extension-utils": "^2.6.1",
->>>>>>> 8289dda2
     "@lcdev/fetch": "^0.1.10",
     "cross-fetch": "3",
     "node-vault": "0.9"
   },
-<<<<<<< HEAD
-  "devDependencies": {},
-=======
   "peerDependencies": {
-    "@app-config/main": "^2.6.1"
+    "@app-config/main": "^3.0.0-alpha.4"
   },
   "devDependencies": {
-    "@app-config/main": "^2.6.1"
+    "@app-config/main": "^3.0.0-alpha.4"
   },
->>>>>>> 8289dda2
   "prettier": "@lcdev/prettier",
   "jest": {
     "preset": "@lcdev/jest"
