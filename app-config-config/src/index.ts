import { join } from 'path';
import { Json, isObject } from '@app-config/utils';
import {
  ParsedValue,
  ParsingExtension,
  FallbackSource,
  NotFoundError,
  WasNotObject,
  ReservedKeyError,
} from '@app-config/core';
import { logger } from '@app-config/logging';
import {
  FileSource,
  FlexibleFileSource,
  defaultAliases,
  EnvironmentAliases,
  EnvironmentSource,
  asEnvOptions,
} from '@app-config/node';
import { markAllValuesAsSecret } from '@app-config/extensions';
import { defaultExtensions, defaultEnvExtensions } from '@app-config/default-extensions';
import { loadSchema, JSONSchema, SchemaLoadingOptions } from '@app-config/schema';
import { loadMetaConfig, loadExtraParsingExtensions } from '@app-config/meta';

export interface ConfigLoadingOptions {
  directory?: string;
  fileNameBase?: string;
  secretsFileNameBase?: string;
  environmentVariableName?: string;
  extensionEnvironmentVariableNames?: string[];
  environmentOverride?: string;
  environmentAliases?: EnvironmentAliases;
  environmentSourceNames?: string[] | string;
  parsingExtensions?: ParsingExtension[];
  secretsFileExtensions?: ParsingExtension[];
  environmentExtensions?: ParsingExtension[];
  defaultValues?: Json;
}

export interface LoadedConfiguration {
  /** full configuration plain JSON, with secrets and nonSecrets */
  fullConfig: Json;
  /** parsed configuration value, with metadata (like ConfigSource) still attached */
  parsed: ParsedValue;
  parsedSecrets?: ParsedValue;
  parsedNonSecrets?: ParsedValue;
  /** non-exhaustive list of files that were read (useful for reloading in plugins) */
  filePaths?: string[];
  /** if loadValidatedConfig, this is the normalized JSON schema that was used for validation */
  schema?: JSONSchema;
  /** if loadValidatedConfig, this is the raw AJV validation function */
  validationFunctionCode?(): string;
}

export async function loadUnvalidatedConfig({
  directory = '.',
  fileNameBase = '.app-config',
  secretsFileNameBase = `${fileNameBase}.secrets`,
  environmentVariableName = 'APP_CONFIG',
  extensionEnvironmentVariableNames = ['APP_CONFIG_EXTEND', 'APP_CONFIG_CI'],
  environmentOverride,
  environmentAliases: environmentAliasesArg,
  environmentSourceNames: environmentSourceNamesArg,
  parsingExtensions: parsingExtensionsArg,
  secretsFileExtensions: secretsFileExtensionsArg,
  environmentExtensions = defaultEnvExtensions(),
  defaultValues,
}: ConfigLoadingOptions = {}): Promise<LoadedConfiguration> {
  // before trying to read .app-config files, we check for the APP_CONFIG environment variable
  const env = new EnvironmentSource(environmentVariableName);
  logger.verbose(`Trying to read ${environmentVariableName} for configuration`);

  try {
    let parsed = await env.read(environmentExtensions);

    if (defaultValues) {
      parsed = ParsedValue.merge(ParsedValue.literal(defaultValues), parsed);
    }

    verifyParsedValue(parsed);

    return { parsed, fullConfig: parsed.toJSON() };
  } catch (error) {
    // having no APP_CONFIG environment variable is normal, and should fall through to reading files
    if (!(error instanceof NotFoundError)) throw error;
  }

  const meta = await loadMetaConfig({ directory });

  const environmentSourceNames = environmentSourceNamesArg ?? meta.value.environmentSourceNames;
  const environmentAliases =
    environmentAliasesArg ?? meta.value.environmentAliases ?? defaultAliases;

<<<<<<< HEAD
  const parsingExtensions = parsingExtensionsArg ?? defaultExtensions();
=======
  const environmentOptions = asEnvOptions(
    environmentOverride,
    environmentAliases,
    environmentSourceNames,
  );

  const parsingExtensions =
    parsingExtensionsArg ??
    defaultExtensions(environmentAliases, environmentOverride, undefined, environmentSourceNames);
>>>>>>> 5e0cf0da

  const secretsFileExtensions =
    secretsFileExtensionsArg ?? parsingExtensions.concat(markAllValuesAsSecret());

  logger.verbose(`Loading extra parsing extensions`);
  const extraParsingExtensions = await loadExtraParsingExtensions(meta);

  logger.verbose(`${extraParsingExtensions.length} user-defined parsing extensions found`);

  parsingExtensions.splice(0, 0, ...extraParsingExtensions);
  secretsFileExtensions.splice(0, 0, ...extraParsingExtensions);

  logger.verbose(`Trying to read files for configuration`);

  const [mainConfig, secrets] = await Promise.all([
<<<<<<< HEAD
    new FlexibleFileSource(
      join(directory, fileNameBase),
      environmentOverride,
      environmentAliases,
      environmentSourceNames,
    ).read(parsingExtensions),

    new FlexibleFileSource(
      join(directory, secretsFileNameBase),
      environmentOverride,
      environmentAliases,
      environmentSourceNames,
    )
=======
    new FlexibleFileSource(join(directory, fileNameBase), undefined, environmentOptions).read(
      parsingExtensions,
    ),

    new FlexibleFileSource(join(directory, secretsFileNameBase), undefined, environmentOptions)
>>>>>>> 5e0cf0da
      .read(secretsFileExtensions)
      .catch((error) => {
        // NOTE: secrets are optional, so not finding them is normal
        if (error instanceof NotFoundError) {
          logger.verbose('Did not find secrets file');
          return undefined;
        }

        throw error;
      }),
  ]);

  let parsed = secrets ? ParsedValue.merge(mainConfig, secrets) : mainConfig;

  if (defaultValues) {
    parsed = ParsedValue.merge(ParsedValue.literal(defaultValues), parsed);
  }

  // the APP_CONFIG_EXTEND and APP_CONFIG_CI can "extend" the config (override it), so it's done last
  if (extensionEnvironmentVariableNames.length > 0) {
    logger.verbose(
      `Checking [${extensionEnvironmentVariableNames.join(', ')}] for configuration extension`,
    );

    const extension = new FallbackSource(
      extensionEnvironmentVariableNames.map((varName) => new EnvironmentSource(varName)),
    );

    try {
      const parsedExtension = await extension.read(environmentExtensions);

      logger.verbose(
        `Found configuration extension in $${
          parsedExtension.assertSource(EnvironmentSource).variableName
        }`,
      );

      parsed = ParsedValue.merge(parsed, parsedExtension);
    } catch (error) {
      // having no APP_CONFIG_CI environment variable is normal, and should fall through to reading files
      if (!(error instanceof NotFoundError)) throw error;
    }
  }

  const filePaths = new Set<string>();

  for (const source of mainConfig.allSources()) {
    if (source instanceof FileSource) {
      filePaths.add(source.filePath);
    }
  }

  if (secrets) {
    for (const source of secrets.allSources()) {
      if (source instanceof FileSource) {
        filePaths.add(source.filePath);
      }
    }
  }

  verifyParsedValue(parsed);

  return {
    parsed,
    parsedSecrets: secrets,
    parsedNonSecrets: mainConfig.cloneWhere((v) => !v.meta.fromSecrets),
    fullConfig: parsed.toJSON(),
    filePaths: Array.from(filePaths),
  };
}

export async function loadValidatedConfig(
  options?: ConfigLoadingOptions,
  schemaOptions?: SchemaLoadingOptions,
): Promise<LoadedConfiguration> {
  const [
    { validate, validationFunctionCode, schema },
    { fullConfig, parsed, ...rest },
  ] = await Promise.all([
    loadSchema({
      directory: options?.directory,
      fileNameBase: options?.fileNameBase ? `${options.fileNameBase}.schema` : undefined,
      environmentVariableName: options?.environmentVariableName
        ? `${options.environmentVariableName}_SCHEMA`
        : undefined,
      environmentOverride: options?.environmentOverride,
      environmentAliases: options?.environmentAliases,
      environmentSourceNames: options?.environmentSourceNames,
      ...schemaOptions,
    }),
    loadUnvalidatedConfig(options),
  ]);

  if (!isObject(fullConfig)) {
    throw new WasNotObject('Configuration was not an object');
  }

  logger.verbose('Config was loaded, validating now');
  validate(fullConfig, parsed);

  return { fullConfig, parsed, schema, validationFunctionCode, ...rest };
}

function verifyParsedValue(parsed: ParsedValue) {
  parsed.visitAll((value) => {
    for (const [key, item] of Object.entries(value.asObject() ?? {})) {
      if (key.startsWith('$') && !item.meta.fromEscapedDirective) {
        throw new ReservedKeyError(
          `Saw a '${key}' key in an object, which is a reserved key name. Please escape the '$' like '$${key}' if you intended to make this a literal object property.`,
        );
      }
    }
  });
}<|MERGE_RESOLUTION|>--- conflicted
+++ resolved
@@ -91,19 +91,13 @@
   const environmentAliases =
     environmentAliasesArg ?? meta.value.environmentAliases ?? defaultAliases;
 
-<<<<<<< HEAD
-  const parsingExtensions = parsingExtensionsArg ?? defaultExtensions();
-=======
   const environmentOptions = asEnvOptions(
     environmentOverride,
     environmentAliases,
     environmentSourceNames,
   );
 
-  const parsingExtensions =
-    parsingExtensionsArg ??
-    defaultExtensions(environmentAliases, environmentOverride, undefined, environmentSourceNames);
->>>>>>> 5e0cf0da
+  const parsingExtensions = parsingExtensionsArg ?? defaultExtensions();
 
   const secretsFileExtensions =
     secretsFileExtensionsArg ?? parsingExtensions.concat(markAllValuesAsSecret());
@@ -119,27 +113,11 @@
   logger.verbose(`Trying to read files for configuration`);
 
   const [mainConfig, secrets] = await Promise.all([
-<<<<<<< HEAD
-    new FlexibleFileSource(
-      join(directory, fileNameBase),
-      environmentOverride,
-      environmentAliases,
-      environmentSourceNames,
-    ).read(parsingExtensions),
-
-    new FlexibleFileSource(
-      join(directory, secretsFileNameBase),
-      environmentOverride,
-      environmentAliases,
-      environmentSourceNames,
-    )
-=======
     new FlexibleFileSource(join(directory, fileNameBase), undefined, environmentOptions).read(
       parsingExtensions,
     ),
 
     new FlexibleFileSource(join(directory, secretsFileNameBase), undefined, environmentOptions)
->>>>>>> 5e0cf0da
       .read(secretsFileExtensions)
       .catch((error) => {
         // NOTE: secrets are optional, so not finding them is normal
