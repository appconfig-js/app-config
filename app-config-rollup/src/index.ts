--- conflicted
+++ resolved
@@ -14,24 +14,9 @@
   readGlobal?: boolean;
 }
 
-<<<<<<< HEAD
-// vite resolves first before passing to the rollup plugin
-export const appConfigImportRegex = /(app-config|app-config-main)\/dist(\/es)?\/index\.js/;
-
-export default function appConfigRollup({
-  useGlobalNamespace,
-  loadingOptions,
-  schemaLoadingOptions,
-  injectValidationFunction,
-  noBundledConfig = false,
-
-  readGlobal,
-}: Options = {}): Plugin & { currentFilePaths?: string[] } {
-=======
 export default function appConfigRollup(
   options: Options = {},
 ): Plugin & { currentFilePaths?: string[] } {
->>>>>>> a8765f48
   const currentFilePaths: string[] = [];
 
   return {
@@ -43,37 +28,8 @@
       }
     },
     async load(id) {
-<<<<<<< HEAD
-      if (packageNameRegex.exec(id) || appConfigImportRegex.exec(id)) {
-        if (noBundledConfig) {
-          const { validationFunctionCode } = await loadSchema(schemaLoadingOptions);
-
-          return generateModuleText(undefined, {
-            environment: undefined,
-            useGlobalNamespace: true,
-            validationFunctionCode: injectValidationFunction ? validationFunctionCode : undefined,
-            esmValidationCode: false,
-          });
-        }
-
-        const { fullConfig, environment, validationFunctionCode, filePaths } =
-          await loadValidatedConfig(loadingOptions, schemaLoadingOptions);
-
-        if (filePaths) {
-          currentFilePaths.length = 0;
-          currentFilePaths.push(...filePaths);
-        }
-
-        return generateModuleText(fullConfig, {
-          environment,
-          useGlobalNamespace: useGlobalNamespace ?? readGlobal ?? true,
-          validationFunctionCode: injectValidationFunction ? validationFunctionCode : undefined,
-          esmValidationCode: true,
-        });
-=======
       if (shouldTransform(id)) {
         return loadConfig(options, currentFilePaths);
->>>>>>> a8765f48
       }
     },
     async transform(_, id) {
@@ -93,11 +49,23 @@
     loadingOptions,
     schemaLoadingOptions,
     injectValidationFunction = true,
+    noBundledConfig,
     useGlobalNamespace,
     readGlobal,
   }: Options,
   currentFilePaths: string[],
 ) {
+  if (noBundledConfig) {
+    const { validationFunctionCode } = await loadSchema(schemaLoadingOptions);
+
+    return generateModuleText(undefined, {
+      environment: undefined,
+      useGlobalNamespace: true,
+      validationFunctionCode: injectValidationFunction ? validationFunctionCode : undefined,
+      esmValidationCode: true,
+    });
+  }
+
   const { fullConfig, environment, validationFunctionCode, filePaths } = await loadValidatedConfig(
     loadingOptions,
     schemaLoadingOptions,
