import { join, dirname, extname } from 'path';
import { pathExists } from 'fs-extra';
import { isObject } from '@app-config/utils';
import { named } from '@app-config/extension-utils';
import { ParsingExtension, Root } from '@app-config/core';
import { FileSource } from '@app-config/node';
import { logger } from '@app-config/logging';

/** V1 app-config compatibility */
<<<<<<< HEAD
export default function v1Compat(): ParsingExtension {
  return (value, [[_, key], ...parents]) => {
    // only apply in top-level app-config property
    if (parents[parents.length - 1]?.[0] !== Root) {
=======
export default function v1Compat(shouldShowDeprecationNotice?: true): ParsingExtension {
  return named('v1-compat', (value, [_, key], parentKeys) => {
    // only apply in top-level app-config property
    if (parentKeys[parentKeys.length - 1]?.[0] !== Root) {
>>>>>>> 5e0cf0da
      return false;
    }

    if (key === 'app-config' && isObject(value)) {
      return async (parse, _, ctx) => {
        const resolveAmbiguousFilename = async (filepath: string) => {
          let resolvedPath = filepath;

          // resolve filepaths that are relative to the current FileSource
          if (ctx instanceof FileSource) {
            resolvedPath = join(dirname(ctx.filePath), filepath);
          }

          switch (extname(resolvedPath)) {
            case '.yml':
            case '.yaml':
            case '.json':
            case '.json5':
            case '.toml':
              return resolvedPath;
            default: {
              if (await pathExists(`${resolvedPath}.yml`)) return `${resolvedPath}.yml`;
              if (await pathExists(`${resolvedPath}.yaml`)) return `${resolvedPath}.yaml`;
              if (await pathExists(`${resolvedPath}.json`)) return `${resolvedPath}.json`;
              if (await pathExists(`${resolvedPath}.json5`)) return `${resolvedPath}.json5`;
              if (await pathExists(`${resolvedPath}.toml`)) return `${resolvedPath}.toml`;

              return resolvedPath;
            }
          }
        };

        // TODO: multiple properties defined

        if ('extends' in value) {
          if (shouldShowDeprecationNotice) {
            logger.warn(
              'Detected deprecated use of @app-config/v1-compat parsing extension. Please install @app-config/v1-compat and add it to your meta file "parsingExtensions".',
            );
          }

          return parse(
            { $extends: await resolveAmbiguousFilename(value.extends as string) },
            { shouldMerge: true },
          );
        }

        if ('extendsOptional' in value) {
          if (shouldShowDeprecationNotice) {
            logger.warn(
              'Detected deprecated use of @app-config/v1-compat parsing extension. Please install @app-config/v1-compat and add it to your meta file "parsingExtensions".',
            );
          }

          return parse(
            {
              $extends: {
                path: await resolveAmbiguousFilename(value.extendsOptional as string),
                optional: true,
              },
            },
            { shouldMerge: true },
          );
        }

        if ('override' in value) {
          if (shouldShowDeprecationNotice) {
            logger.warn(
              'Detected deprecated use of @app-config/v1-compat parsing extension. Please install @app-config/v1-compat and add it to your meta file "parsingExtensions".',
            );
          }

          return parse(
            { $override: await resolveAmbiguousFilename(value.override as string) },
            { shouldOverride: true },
          );
        }

        if ('overrideOptional' in value) {
          if (shouldShowDeprecationNotice) {
            logger.warn(
              'Detected deprecated use of @app-config/v1-compat parsing extension. Please install @app-config/v1-compat and add it to your meta file "parsingExtensions".',
            );
          }

          return parse(
            {
              $override: {
                path: await resolveAmbiguousFilename(value.overrideOptional as string),
                optional: true,
              },
            },
            { shouldOverride: true },
          );
        }

        return parse(value);
      };
    }

    return false;
  });
}<|MERGE_RESOLUTION|>--- conflicted
+++ resolved
@@ -7,17 +7,10 @@
 import { logger } from '@app-config/logging';
 
 /** V1 app-config compatibility */
-<<<<<<< HEAD
-export default function v1Compat(): ParsingExtension {
-  return (value, [[_, key], ...parents]) => {
-    // only apply in top-level app-config property
-    if (parents[parents.length - 1]?.[0] !== Root) {
-=======
 export default function v1Compat(shouldShowDeprecationNotice?: true): ParsingExtension {
   return named('v1-compat', (value, [_, key], parentKeys) => {
     // only apply in top-level app-config property
     if (parentKeys[parentKeys.length - 1]?.[0] !== Root) {
->>>>>>> 5e0cf0da
       return false;
     }
 
