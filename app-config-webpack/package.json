{
  "name": "@app-config/webpack",
  "description": "Webpack plugin that loads your app-config values into bundles statically",
<<<<<<< HEAD
  "version": "3.0.0-alpha.4",
=======
  "version": "2.8.0",
>>>>>>> 187c22e0
  "license": "MPL-2.0",
  "author": {
    "name": "Launchcode",
    "email": "admin@lc.dev",
    "url": "https://lc.dev"
  },
  "repository": {
    "type": "git",
    "url": "https://github.com/launchcodedev/app-config.git"
  },
  "main": "dist/index.js",
  "module": "dist/es/index.js",
  "types": "dist/index.d.ts",
  "files": [
    "/dist",
    ".config-placeholder",
    "!**/*.tsbuildinfo",
    "!**/*.test.*"
  ],
  "scripts": {
    "build": "tsc -b",
    "build:es": "tsc -b tsconfig.es.json",
    "clean": "rm -rf dist *.tsbuildinfo",
    "lint": "eslint src",
    "fix": "eslint --fix src",
    "test": "jest",
    "prepublishOnly": "yarn clean && yarn build && yarn build:es"
  },
  "dependencies": {
<<<<<<< HEAD
    "@app-config/node": "^3.0.0-alpha.4",
    "@app-config/utils": "^3.0.0-alpha.4",
    "loader-utils": "2"
  },
  "peerDependencies": {
    "@app-config/main": "^3.0.0-alpha.4",
=======
    "@app-config/config": "^2.8.0",
    "@app-config/utils": "^2.8.0",
    "loader-utils": "2"
  },
  "peerDependencies": {
    "@app-config/main": "^2.8.0",
>>>>>>> 187c22e0
    "html-webpack-plugin": "4 || 5",
    "webpack": "4 || 5"
  },
  "devDependencies": {
<<<<<<< HEAD
    "@app-config/main": "^3.0.0-alpha.4",
    "@types/loader-utils": "2",
=======
    "@app-config/main": "^2.8.0",
    "@types/loader-utils": "1",
>>>>>>> 187c22e0
    "@webpack-cli/serve": "1",
    "html-webpack-plugin": "5",
    "webpack": "5"
  },
  "prettier": "@lcdev/prettier",
  "jest": {
    "preset": "@lcdev/jest"
  }
}<|MERGE_RESOLUTION|>--- conflicted
+++ resolved
@@ -1,11 +1,7 @@
 {
   "name": "@app-config/webpack",
   "description": "Webpack plugin that loads your app-config values into bundles statically",
-<<<<<<< HEAD
   "version": "3.0.0-alpha.4",
-=======
-  "version": "2.8.0",
->>>>>>> 187c22e0
   "license": "MPL-2.0",
   "author": {
     "name": "Launchcode",
@@ -35,32 +31,18 @@
     "prepublishOnly": "yarn clean && yarn build && yarn build:es"
   },
   "dependencies": {
-<<<<<<< HEAD
-    "@app-config/node": "^3.0.0-alpha.4",
+    "@app-config/config": "^3.0.0-alpha.4",
     "@app-config/utils": "^3.0.0-alpha.4",
     "loader-utils": "2"
   },
   "peerDependencies": {
     "@app-config/main": "^3.0.0-alpha.4",
-=======
-    "@app-config/config": "^2.8.0",
-    "@app-config/utils": "^2.8.0",
-    "loader-utils": "2"
-  },
-  "peerDependencies": {
-    "@app-config/main": "^2.8.0",
->>>>>>> 187c22e0
     "html-webpack-plugin": "4 || 5",
     "webpack": "4 || 5"
   },
   "devDependencies": {
-<<<<<<< HEAD
     "@app-config/main": "^3.0.0-alpha.4",
-    "@types/loader-utils": "2",
-=======
-    "@app-config/main": "^2.8.0",
     "@types/loader-utils": "1",
->>>>>>> 187c22e0
     "@webpack-cli/serve": "1",
     "html-webpack-plugin": "5",
     "webpack": "5"
