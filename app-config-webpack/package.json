{
  "name": "@app-config/webpack",
  "description": "Webpack plugin that loads your app-config values into bundles statically",
  "version": "2.8.2",
  "license": "MPL-2.0",
  "author": {
    "name": "Launchcode",
    "email": "admin@lc.dev",
    "url": "https://lc.dev"
  },
  "repository": {
    "type": "git",
    "url": "https://github.com/launchcodedev/app-config.git"
  },
  "main": "dist/index.js",
  "module": "dist/es/index.js",
  "types": "dist/index.d.ts",
  "files": [
    "/dist",
    ".config-placeholder",
    "!**/*.tsbuildinfo",
    "!**/*.test.*"
  ],
  "scripts": {
    "build": "tsc -b",
    "build:es": "tsc -b tsconfig.es.json",
    "clean": "rm -rf dist *.tsbuildinfo",
    "lint": "eslint src",
    "fix": "eslint --fix src",
    "test": "jest",
    "prepublishOnly": "yarn clean && yarn build && yarn build:es"
  },
  "dependencies": {
<<<<<<< HEAD
    "@app-config/config": "^2.8.1",
    "@app-config/schema": "^2.8.1",
    "@app-config/utils": "^2.8.1",
=======
    "@app-config/config": "^2.8.2",
    "@app-config/utils": "^2.8.2",
>>>>>>> a8765f48
    "loader-utils": "2"
  },
  "peerDependencies": {
    "@app-config/main": "^2.8.2",
    "html-webpack-plugin": "4 || 5",
    "webpack": "4 || 5"
  },
  "devDependencies": {
    "@app-config/main": "^2.8.2",
    "@types/loader-utils": "1",
    "@webpack-cli/serve": "1",
    "html-webpack-plugin": "5",
    "webpack": "5"
  },
  "prettier": "@lcdev/prettier",
  "jest": {
    "preset": "@lcdev/jest"
  }
}<|MERGE_RESOLUTION|>--- conflicted
+++ resolved
@@ -31,14 +31,9 @@
     "prepublishOnly": "yarn clean && yarn build && yarn build:es"
   },
   "dependencies": {
-<<<<<<< HEAD
-    "@app-config/config": "^2.8.1",
-    "@app-config/schema": "^2.8.1",
-    "@app-config/utils": "^2.8.1",
-=======
     "@app-config/config": "^2.8.2",
+    "@app-config/schema": "^2.8.2",
     "@app-config/utils": "^2.8.2",
->>>>>>> a8765f48
     "loader-utils": "2"
   },
   "peerDependencies": {
