--- conflicted
+++ resolved
@@ -1,11 +1,7 @@
 {
   "name": "@app-config/webpack",
   "description": "Webpack plugin that loads your app-config values into bundles statically",
-<<<<<<< HEAD
   "version": "3.0.0-alpha.4",
-=======
-  "version": "2.6.1",
->>>>>>> 8289dda2
   "license": "MPL-2.0",
   "author": {
     "name": "Launchcode",
@@ -35,26 +31,17 @@
     "prepublishOnly": "yarn clean && yarn build && yarn build:es"
   },
   "dependencies": {
-    "@app-config/node": "^2.6.1",
-    "@app-config/utils": "^2.6.1",
+    "@app-config/node": "^3.0.0-alpha.4",
+    "@app-config/utils": "^3.0.0-alpha.4",
     "loader-utils": "2"
   },
   "peerDependencies": {
-<<<<<<< HEAD
     "@app-config/main": "^3.0.0-alpha.4",
-=======
-    "@app-config/main": "^2.6.1",
->>>>>>> 8289dda2
     "html-webpack-plugin": "4 || 5",
     "webpack": "4 || 5"
   },
   "devDependencies": {
-<<<<<<< HEAD
     "@app-config/main": "^3.0.0-alpha.4",
-=======
-    "@app-config/main": "^2.6.1",
->>>>>>> 8289dda2
-    "@types/loader-utils": "1",
     "@webpack-cli/serve": "1",
     "html-webpack-plugin": "5",
     "webpack": "5"
