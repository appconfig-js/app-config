--- conflicted
+++ resolved
@@ -87,11 +87,7 @@
   // override so that ParsedValue is directly from the originating ConfigSource
   async read(extensions?: ParsingExtension[], context?: ParsingContext): Promise<ParsedValue> {
     const values = await Promise.all(
-<<<<<<< HEAD
-      this.sources.map((source) => source.read(extensions, context)),
-=======
       this.sources.map((source) => source.read(extensions, { ...context })),
->>>>>>> 5e0cf0da
     );
 
     const merged = values.reduce<ParsedValue | undefined>((acc, parsed) => {
