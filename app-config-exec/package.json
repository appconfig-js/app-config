{
  "name": "@app-config/exec",
  "description": "Generate config by running arbitrary programs",
  "version": "3.0.0-alpha.4",
  "license": "MPL-2.0",
  "author": {
    "name": "Launchcode",
    "email": "admin@lc.dev",
    "url": "https://lc.dev"
  },
  "repository": {
    "type": "git",
    "url": "https://github.com/launchcodedev/app-config.git"
  },
  "main": "dist/index.js",
  "module": "dist/es/index.js",
  "types": "dist/index.d.ts",
  "files": [
    "/dist",
    "!*.tsbuildinfo",
    "!*.test.*"
  ],
  "scripts": {
    "build": "tsc -b",
    "build:es": "tsc -b tsconfig.es.json",
    "clean": "rm -rf dist *.tsbuildinfo",
    "lint": "eslint src",
    "fix": "eslint --fix src",
    "test": "jest",
    "prepublishOnly": "yarn clean && yarn build && yarn build:es"
  },
  "dependencies": {
    "@app-config/core": "^3.0.0-alpha.4",
    "@app-config/extension-utils": "^3.0.0-alpha.4",
    "@app-config/node": "^3.0.0-alpha.4",
    "@app-config/utils": "^3.0.0-alpha.4"
  },
  "devDependencies": {
<<<<<<< HEAD
    "@app-config/main": "^3.0.0-alpha.4"
=======
    "@app-config/main": "^2.8.0",
    "@app-config/test-utils": "^2.8.0"
>>>>>>> c17d97e7
  },
  "prettier": "@lcdev/prettier",
  "jest": {
    "preset": "@lcdev/jest",
    "setupFilesAfterEnv": [
      "<rootDir>/test-setup.js"
    ]
  }
}<|MERGE_RESOLUTION|>--- conflicted
+++ resolved
@@ -36,12 +36,8 @@
     "@app-config/utils": "^3.0.0-alpha.4"
   },
   "devDependencies": {
-<<<<<<< HEAD
-    "@app-config/main": "^3.0.0-alpha.4"
-=======
-    "@app-config/main": "^2.8.0",
-    "@app-config/test-utils": "^2.8.0"
->>>>>>> c17d97e7
+    "@app-config/main": "^3.0.0-alpha.4",
+    "@app-config/test-utils": "^3.0.0-alpha.4"
   },
   "prettier": "@lcdev/prettier",
   "jest": {
