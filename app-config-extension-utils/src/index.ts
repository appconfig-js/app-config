<<<<<<< HEAD
import type { ParsingExtension, ParsingExtensionKey } from '@app-config/core';
=======
import type {
  ParsingContext,
  ParsingExtension,
  ParsingExtensionKey,
  ParsingExtensionTransform,
} from '@app-config/core';
>>>>>>> 5e0cf0da
import { parseValue, Root, AppConfigError } from '@app-config/core';
import { Json } from '@app-config/utils';
import { SchemaBuilder } from '@serafin/schema-builder';

export function composeExtensions(extensions: ParsingExtension[]): ParsingExtension {
<<<<<<< HEAD
  return (value, [[k]]) => {
=======
  const composed: ParsingExtension = (value, [k], _, context) => {
    // only applies to the root - override the parsing extensions
>>>>>>> 5e0cf0da
    if (k !== Root) return false;

    return (_, __, source, baseExtensions) =>
      // restart the parse tree, but with additional extensions included
      parseValue(
        value,
        source,
        // ensures that a recursion doesn't happen
        baseExtensions.concat(extensions).filter((v) => v !== composed),
        { shouldFlatten: true },
        context,
      );
  };

  return composed;
}

export function named(name: string, parsingExtension: ParsingExtension): ParsingExtension {
  Object.defineProperty(parsingExtension, 'extensionName', { value: name });

  return parsingExtension;
}

export function forKey(
  key: string | string[],
  parsingExtension: ParsingExtension,
): ParsingExtension {
  const shouldApply = ([_, k]: ParsingExtensionKey) => {
    if (typeof k !== 'string') return false;

    if (Array.isArray(key)) {
      return key.includes(k);
    }

    return key === k;
  };

<<<<<<< HEAD
  return (value, parentKeys, context) => {
    if (shouldApply(parentKeys[0])) {
      return parsingExtension(value, parentKeys, context);
=======
  return (value, currentKey, parentKeys, context) => {
    if (shouldApply(currentKey)) {
      return parsingExtension(value, currentKey, parentKeys, context);
>>>>>>> 5e0cf0da
    }

    return false;
  };
}

export function keysToPath(keys: ParsingExtensionKey[]): string {
  if (keys.length === 0) return 'root';

  return (
    keys
      .map(([, k]) => k)
      .filter((v) => v)
      .join('.') || 'root'
  );
}

export class ParsingExtensionInvalidOptions extends AppConfigError {}

export function validateOptions<T extends Json>(
  builder: (builder: typeof SchemaBuilder) => SchemaBuilder<T>,
<<<<<<< HEAD
  extension: ParsingExtension<T>,
=======
  extension: (
    value: T,
    key: ParsingExtensionKey,
    parentKeys: ParsingExtensionKey[],
    context: ParsingContext,
  ) => ParsingExtensionTransform | false,
>>>>>>> 5e0cf0da
  { lazy = false }: { lazy?: boolean } = {},
): ParsingExtension {
  const validate: ValidationFunction<T> = validationFunction(builder);

<<<<<<< HEAD
  return (value, parentKeys, context) => {
=======
  return (value, key, parentKeys, context) => {
>>>>>>> 5e0cf0da
    return async (parse, ...args) => {
      let valid: unknown;

      if (lazy) {
        valid = value;
      } else {
        valid = (await parse(value)).toJSON();
      }

<<<<<<< HEAD
      validate(valid, parentKeys);

      const call = extension(valid, parentKeys, context);
=======
      validate(valid, [...parentKeys, key]);

      const call = extension(valid, key, parentKeys, context);
>>>>>>> 5e0cf0da

      if (call) {
        return call(parse, ...args);
      }

      throw new AppConfigError(
        `A parsing extension returned as non-applicable, when using validateOptions. This isn't supported.`,
      );
    };
  };
}

export type ValidationFunction<T> = (
  value: any,
  parentKeys: ParsingExtensionKey[],
) => asserts value is T;

export function validationFunction<T>(
  builder: (builder: typeof SchemaBuilder) => SchemaBuilder<T>,
): ValidationFunction<T> {
  const schema = builder(SchemaBuilder);

  schema.cacheValidationFunction();

  return (value, parentKeys): asserts value is T => {
    try {
      schema.validate(value);
    } catch (error) {
      const message = error instanceof Error ? error.message : 'unknown';

<<<<<<< HEAD
      const parents =
        [...ctx]
          .reverse()
          .map(([, k]) => k)
          .filter((v) => !!v)
          .join('.') || 'root';

      throw new ParsingExtensionInvalidOptions(`Validation failed in "${parents}": ${message}`);
=======
      throw new ParsingExtensionInvalidOptions(
        `Validation failed in "${keysToPath(parentKeys)}": ${message}`,
      );
>>>>>>> 5e0cf0da
    }
  };
}<|MERGE_RESOLUTION|>--- conflicted
+++ resolved
@@ -1,24 +1,16 @@
-<<<<<<< HEAD
-import type { ParsingExtension, ParsingExtensionKey } from '@app-config/core';
-=======
 import type {
   ParsingContext,
   ParsingExtension,
   ParsingExtensionKey,
   ParsingExtensionTransform,
 } from '@app-config/core';
->>>>>>> 5e0cf0da
 import { parseValue, Root, AppConfigError } from '@app-config/core';
 import { Json } from '@app-config/utils';
 import { SchemaBuilder } from '@serafin/schema-builder';
 
 export function composeExtensions(extensions: ParsingExtension[]): ParsingExtension {
-<<<<<<< HEAD
-  return (value, [[k]]) => {
-=======
   const composed: ParsingExtension = (value, [k], _, context) => {
     // only applies to the root - override the parsing extensions
->>>>>>> 5e0cf0da
     if (k !== Root) return false;
 
     return (_, __, source, baseExtensions) =>
@@ -56,15 +48,9 @@
     return key === k;
   };
 
-<<<<<<< HEAD
-  return (value, parentKeys, context) => {
-    if (shouldApply(parentKeys[0])) {
-      return parsingExtension(value, parentKeys, context);
-=======
   return (value, currentKey, parentKeys, context) => {
     if (shouldApply(currentKey)) {
       return parsingExtension(value, currentKey, parentKeys, context);
->>>>>>> 5e0cf0da
     }
 
     return false;
@@ -86,25 +72,17 @@
 
 export function validateOptions<T extends Json>(
   builder: (builder: typeof SchemaBuilder) => SchemaBuilder<T>,
-<<<<<<< HEAD
-  extension: ParsingExtension<T>,
-=======
   extension: (
     value: T,
     key: ParsingExtensionKey,
     parentKeys: ParsingExtensionKey[],
     context: ParsingContext,
   ) => ParsingExtensionTransform | false,
->>>>>>> 5e0cf0da
   { lazy = false }: { lazy?: boolean } = {},
 ): ParsingExtension {
   const validate: ValidationFunction<T> = validationFunction(builder);
 
-<<<<<<< HEAD
-  return (value, parentKeys, context) => {
-=======
   return (value, key, parentKeys, context) => {
->>>>>>> 5e0cf0da
     return async (parse, ...args) => {
       let valid: unknown;
 
@@ -114,15 +92,9 @@
         valid = (await parse(value)).toJSON();
       }
 
-<<<<<<< HEAD
-      validate(valid, parentKeys);
-
-      const call = extension(valid, parentKeys, context);
-=======
       validate(valid, [...parentKeys, key]);
 
       const call = extension(valid, key, parentKeys, context);
->>>>>>> 5e0cf0da
 
       if (call) {
         return call(parse, ...args);
@@ -153,20 +125,9 @@
     } catch (error) {
       const message = error instanceof Error ? error.message : 'unknown';
 
-<<<<<<< HEAD
-      const parents =
-        [...ctx]
-          .reverse()
-          .map(([, k]) => k)
-          .filter((v) => !!v)
-          .join('.') || 'root';
-
-      throw new ParsingExtensionInvalidOptions(`Validation failed in "${parents}": ${message}`);
-=======
       throw new ParsingExtensionInvalidOptions(
         `Validation failed in "${keysToPath(parentKeys)}": ${message}`,
       );
->>>>>>> 5e0cf0da
     }
   };
 }