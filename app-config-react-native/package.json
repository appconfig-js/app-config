--- conflicted
+++ resolved
@@ -1,11 +1,7 @@
 {
   "name": "@app-config/react-native",
   "description": "React Native Metro transformer that loads your app-config values into bundles statically",
-<<<<<<< HEAD
   "version": "3.0.0-alpha.4",
-=======
-  "version": "2.8.0",
->>>>>>> 187c22e0
   "license": "MPL-2.0",
   "author": {
     "name": "Launchcode",
@@ -34,23 +30,15 @@
     "prepublishOnly": "yarn clean && yarn build && yarn build:es"
   },
   "dependencies": {
-    "@app-config/node": "^2.8.0",
+    "@app-config/node": "^3.0.0-alpha.4",
     "semver": "7"
   },
   "peerDependencies": {
-<<<<<<< HEAD
-    "@app-config/main": "^3.0.0-alpha.4",
+    "@app-config/config": "^3.0.0-alpha.4",
+    "@app-config/utils": "^3.0.0-alpha.4",
     "react-native": ">=0.45.0"
   },
   "devDependencies": {
-    "@app-config/main": "^3.0.0-alpha.4",
-=======
-    "@app-config/config": "^2.8.0",
-    "@app-config/utils": "^2.8.0",
-    "react-native": ">=0.45.0"
-  },
-  "devDependencies": {
->>>>>>> 187c22e0
     "@types/semver": "7"
   },
   "prettier": "@lcdev/prettier",
