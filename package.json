--- conflicted
+++ resolved
@@ -4,19 +4,8 @@
   "private": true,
   "workspaces": {
     "packages": [
-<<<<<<< HEAD
-      "app-config",
-      "app-config-cli",
-      "app-config-webpack-plugin",
-      "app-config-inject",
-      "app-config-react-native-transformer",
-      "app-config-vault",
-      "app-config-exec",
-      "examples/*",
-=======
       "app-config-*",
       "lcdev-*",
->>>>>>> c18bf406
       "tests/parsing-extensions/*",
       "tests/webpack-projects/*",
       "examples/*",
