--- conflicted
+++ resolved
@@ -46,6 +46,11 @@
         token: ${{ secrets.NPM_TOKEN }}
         access: public
         package: ./app-config-encryption/package.json
+    - uses: JS-DevTools/npm-publish@v1
+      with:
+        token: ${{ secrets.NPM_TOKEN }}
+        access: public
+        package: ./app-config-exec/package.json
     - uses: JS-DevTools/npm-publish@v1
       with:
         token: ${{ secrets.NPM_TOKEN }}
@@ -145,24 +150,4 @@
       with:
         token: ${{ secrets.NPM_TOKEN }}
         access: public
-<<<<<<< HEAD
-        package: ./app-config-vault/package.json
-
-  app-config-exec:
-    runs-on: ubuntu-latest
-
-    steps:
-    - uses: actions/checkout@v2
-    - uses: actions/setup-node@v1
-      with:
-        node-version: 14.x
-    - run: yarn install
-    - run: yarn build
-    - uses: JS-DevTools/npm-publish@v1
-      with:
-        token: ${{ secrets.NPM_TOKEN }}
-        access: public
-        package: ./app-config-exec/package.json
-=======
-        package: ./lcdev-react-native-app-config-transformer/package.json
->>>>>>> c18bf406
+        package: ./lcdev-react-native-app-config-transformer/package.json